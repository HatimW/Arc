--- conflicted
+++ resolved
@@ -5594,14 +5594,13 @@
     good: "",
     easy: ""
   };
-<<<<<<< HEAD
+
   function getFlashcardAccent(item) {
     if (item?.color) return item.color;
     if (item?.kind && KIND_ACCENTS[item.kind]) return KIND_ACCENTS[item.kind];
     return "var(--accent)";
   }
-=======
->>>>>>> 0e9f05a1
+
   function queueStatusLabel(snapshot) {
     if (!snapshot || snapshot.retired) return "Already in review queue";
     const rating = snapshot.lastRating;
@@ -5721,22 +5720,10 @@
     sectionBlocks.forEach(({ key, label }) => {
       const ratingId = ratingKey(item, key);
       const previousRating = active.ratings[ratingId] || null;
-<<<<<<< HEAD
+
       const snapshot = getSectionStateSnapshot(item, key);
       const lockedByQueue = !isReview && Boolean(snapshot && snapshot.last && !snapshot.retired);
-=======
-      if (previousRating) {
-        ratedSections.set(key, previousRating);
-      }
-      const snapshot = getSectionStateSnapshot(item, key);
-      const alreadyQueued = !isReview && Boolean(snapshot && snapshot.last && !snapshot.retired);
-      const requiresRating = isReview || !alreadyQueued;
-      sectionRequirements.set(key, requiresRating);
-      if (!requiresRating && !ratedSections.has(key)) {
-        const recorded = snapshot?.lastRating || "queued";
-        ratedSections.set(key, recorded);
-      }
->>>>>>> 0e9f05a1
+
       const sec = document.createElement("div");
       sec.className = "flash-section";
       sec.setAttribute("role", "button");
@@ -5760,28 +5747,22 @@
           const btnValue = btn.dataset.value;
           const isSelected = btnValue === value;
           btn.classList.toggle("is-selected", isSelected);
-<<<<<<< HEAD
+
           if (isSelected) {
             ratingButtons.dataset.selected = value;
           } else if (ratingButtons.dataset.selected === btnValue) {
             delete ratingButtons.dataset.selected;
           }
-=======
->>>>>>> 0e9f05a1
+
           btn.setAttribute("aria-pressed", isSelected ? "true" : "false");
         });
         status.classList.remove("is-error");
         commitSession({ ratings: { ...active.ratings } });
-<<<<<<< HEAD
+
       };
       const handleRating = async (value) => {
         if (ratingLocked) return;
-=======
-        updateNextState();
-      };
-      const handleRating = async (value) => {
-        if (!requiresRating) return;
->>>>>>> 0e9f05a1
+
         const durations = await durationsPromise;
         setToggleState(sec, true, "revealed");
         ratingRow.classList.add("is-saving");
@@ -5801,7 +5782,6 @@
           ratingRow.classList.remove("is-saving");
         }
       };
-<<<<<<< HEAD
       REVIEW_RATINGS.forEach((value) => {
         const btn = document.createElement("button");
         btn.type = "button";
@@ -5858,35 +5838,7 @@
       }
       if (previousRating) {
         selectRating(previousRating);
-=======
-      if (requiresRating) {
-        REVIEW_RATINGS.forEach((value) => {
-          const btn = document.createElement("button");
-          btn.type = "button";
-          btn.dataset.value = value;
-          btn.className = "btn flash-rating-btn";
-          const variant = RATING_CLASS[value];
-          if (variant) btn.classList.add(variant);
-          btn.textContent = RATING_LABELS[value];
-          btn.setAttribute("aria-pressed", "false");
-          btn.addEventListener("click", (event) => {
-            event.stopPropagation();
-            handleRating(value);
-          });
-          btn.addEventListener("keydown", (event) => {
-            event.stopPropagation();
-          });
-          ratingButtons.appendChild(btn);
-        });
-        if (previousRating) {
-          selectRating(previousRating);
-          status.textContent = "Saved";
-        }
-      } else {
-        ratingRow.classList.add("is-locked");
-        ratingButtons.hidden = true;
-        status.textContent = queueStatusLabel(snapshot);
->>>>>>> 0e9f05a1
+
       }
       ratingRow.appendChild(ratingButtons);
       ratingRow.appendChild(status);
@@ -5930,11 +5882,7 @@
     next.className = "btn";
     const isLast = active.idx >= items.length - 1;
     next.textContent = isLast ? isReview ? "Finish review" : "Finish" : "Next";
-<<<<<<< HEAD
-=======
-    const hasRatingRequirement = sectionBlocks.some((sec) => sectionRequirements.get(sec.key));
-    next.disabled = hasRatingRequirement;
->>>>>>> 0e9f05a1
+
     next.addEventListener("click", () => {
       const idx = active.idx + 1;
       if (idx >= items.length) {
@@ -6014,31 +5962,13 @@
         prev.click();
       }
     });
-<<<<<<< HEAD
+
     const accent = getFlashcardAccent(item);
     card.style.setProperty("--flash-accent", accent);
     card.style.setProperty("--flash-accent-soft", `color-mix(in srgb, ${accent} 16%, transparent)`);
     card.style.setProperty("--flash-accent-strong", `color-mix(in srgb, ${accent} 32%, rgba(15, 23, 42, 0.08))`);
     card.style.setProperty("--flash-accent-border", `color-mix(in srgb, ${accent} 42%, transparent)`);
-=======
-    updateNextState();
-    function updateNextState() {
-      if (!sectionBlocks.length) {
-        next.disabled = false;
-        return;
-      }
-      const needsRating = sectionBlocks.some((sec) => sectionRequirements.get(sec.key));
-      if (!needsRating) {
-        next.disabled = false;
-        return;
-      }
-      const ready = sectionBlocks.every((sec) => {
-        if (!sectionRequirements.get(sec.key)) return true;
-        return Boolean(ratedSections.get(sec.key));
-      });
-      next.disabled = !ready;
-    }
->>>>>>> 0e9f05a1
+
   }
 
   // js/ui/components/review.js
