--- conflicted
+++ resolved
@@ -372,9 +372,6 @@
           items = fallbackItems;
         }
       }
-<<<<<<< HEAD
-      countBadge.textContent = `${items.length}`;
-=======
       const summary = document.createElement('div');
       summary.className = 'list-summary';
       const count = document.createElement('div');
@@ -412,7 +409,6 @@
       }
       summary.appendChild(actions);
       content.insertBefore(summary, listHost);
->>>>>>> 692b4a2d
       const renderPromise = renderCardList(listHost, items, kind, renderApp);
       await Promise.all([entryControlPromise, renderPromise]);
       restoreTabScroll(content);
