import { openDB } from './idb.js';
import { exportJSON, importJSON, exportAnkiCSV } from './export.js';
import { DEFAULT_REVIEW_STEPS } from '../review/constants.js';
import { normalizeReviewSteps } from '../review/settings.js';

let dbPromise;

const DEFAULT_KINDS = ['disease', 'drug', 'concept'];
const RESULT_BATCH_SIZE = 50;
const MAP_CONFIG_KEY = 'map-config';
const MAP_CONFIG_BACKUP_KEY = 'sevenn-map-config-backup';
const DATA_BACKUP_KEY = 'sevenn-backup-snapshot';
const DATA_BACKUP_STORES = ['items', 'blocks', 'exams', 'settings', 'exam_sessions', 'study_sessions'];
<<<<<<< HEAD
=======

>>>>>>> bb681f46
const DEFAULT_APP_SETTINGS = { id: 'app', dailyCount: 20, theme: 'dark', reviewSteps: { ...DEFAULT_REVIEW_STEPS } };

let backupTimer = null;

const DEFAULT_MAP_CONFIG = {
  activeTabId: 'default',
  tabs: [
    {
      id: 'default',
      name: 'All concepts',
      includeLinked: true,
      manualMode: false,
      manualIds: [],
      layout: {},
      layoutSeeded: true,
      filter: { blockId: '', week: '', lectureKey: '' }
    }
  ]
};

function prom(req) {
  return new Promise((resolve, reject) => {
    req.onsuccess = () => resolve(req.result);
    req.onerror = () => reject(req.error);
  });
}

async function store(name, mode = 'readonly') {
  const db = await dbPromise;
  return db.transaction(name, mode).objectStore(name);
}

function canUseStorage() {
  return typeof localStorage !== 'undefined';
}

function readMapConfigBackup() {
  if (!canUseStorage()) return null;
  try {
    const raw = localStorage.getItem(MAP_CONFIG_BACKUP_KEY);
    if (!raw) return null;
    const parsed = JSON.parse(raw);
    if (parsed && typeof parsed === 'object') {
      return parsed;
    }
  } catch (err) {
    console.warn('Failed to read map backup', err);
  }
  return null;
}

function writeMapConfigBackup(config) {
  if (!canUseStorage()) return;
  try {
    localStorage.setItem(MAP_CONFIG_BACKUP_KEY, JSON.stringify(config));
  } catch (err) {
    console.warn('Failed to persist map backup', err);
  }
}

async function writeDataBackup() {
  if (!canUseStorage()) return;
  try {
    const db = await dbPromise;
    if (!db || typeof db.transaction !== 'function') return;
    const snapshot = {};
    for (const name of DATA_BACKUP_STORES) {
      try {
        const tx = db.transaction(name, 'readonly');
        const s = tx.objectStore(name);
        const all = await prom(s.getAll());
        snapshot[name] = Array.isArray(all) ? all : [];
      } catch (err) {
        console.warn(`Failed to snapshot store ${name}`, err);
        snapshot[name] = [];
      }
    }
    snapshot.__timestamp = Date.now();
    localStorage.setItem(DATA_BACKUP_KEY, JSON.stringify(snapshot));
  } catch (err) {
    console.warn('Failed to persist data backup', err);
  }
}

function scheduleBackup() {
  if (!canUseStorage()) return;
  if (backupTimer) clearTimeout(backupTimer);
  backupTimer = setTimeout(() => {
    backupTimer = null;
    writeDataBackup().catch(err => console.warn('Backup write failed', err));
  }, 1000);
}

async function maybeRestoreFromBackup() {
  if (!canUseStorage()) return;
  let parsed;
  try {
    const raw = localStorage.getItem(DATA_BACKUP_KEY);
    if (!raw) return;
    parsed = JSON.parse(raw);
  } catch (err) {
    console.warn('Failed to parse saved backup', err);
    return;
  }
  if (!parsed || typeof parsed !== 'object') return;
  try {
    const db = await dbPromise;
    if (!db || typeof db.transaction !== 'function') return;
    const emptyChecks = await Promise.all(DATA_BACKUP_STORES.map(async name => {
      try {
        const tx = db.transaction(name, 'readonly');
        const s = tx.objectStore(name);
        const existing = await prom(s.getAll());
        return !existing || existing.length === 0;
      } catch (err) {
        console.warn(`Failed to inspect store ${name}`, err);
        return false;
      }
    }));
    if (!emptyChecks.every(Boolean)) return;
    for (const name of DATA_BACKUP_STORES) {
      const list = Array.isArray(parsed[name]) ? parsed[name] : [];
      if (!list.length) continue;
      try {
        const tx = db.transaction(name, 'readwrite');
        const s = tx.objectStore(name);
        for (const entry of list) {
          await prom(s.put(entry));
        }
      } catch (err) {
        console.warn(`Failed to restore store ${name}`, err);
      }
    }
  } catch (err) {
    console.warn('Failed to restore data from backup', err);
  }
}

export async function initDB() {
  if (!dbPromise) dbPromise = openDB();
  await maybeRestoreFromBackup();
  const s = await store('settings', 'readwrite');
  const existing = await prom(s.get('app'));
  if (!existing) {
    await prom(s.put(DEFAULT_APP_SETTINGS));
  }
  scheduleBackup();
}

export async function getSettings() {
  const s = await store('settings');
  const settings = await prom(s.get('app'));
  if (!settings) return { ...DEFAULT_APP_SETTINGS };
  const merged = { ...DEFAULT_APP_SETTINGS, ...settings };
  merged.reviewSteps = normalizeReviewSteps(settings.reviewSteps || merged.reviewSteps);
  return merged;
}

export async function saveSettings(patch) {
  const s = await store('settings', 'readwrite');
  const current = await prom(s.get('app')) || { ...DEFAULT_APP_SETTINGS };
  const mergedSteps = normalizeReviewSteps({
    ...DEFAULT_APP_SETTINGS.reviewSteps,
    ...(current.reviewSteps || {}),
    ...(patch.reviewSteps || {})
  });
  const next = { ...current, ...patch, id: 'app', reviewSteps: mergedSteps };
  await prom(s.put(next));
  scheduleBackup();
}

function cloneConfig(config) {
  return JSON.parse(JSON.stringify(config));
}

export async function getMapConfig() {
  try {
    const s = await store('settings', 'readwrite');
    const existing = await prom(s.get(MAP_CONFIG_KEY));
    if (existing && existing.config) {
      const config = cloneConfig(existing.config);
      writeMapConfigBackup(config);
      return config;
    }
    const backup = readMapConfigBackup();
    if (backup) {
      const payload = cloneConfig(backup);
      await prom(s.put({ id: MAP_CONFIG_KEY, config: payload }));
      writeMapConfigBackup(payload);
      scheduleBackup();
      return payload;
    }
    const fallback = cloneConfig(DEFAULT_MAP_CONFIG);
    await prom(s.put({ id: MAP_CONFIG_KEY, config: fallback }));
    writeMapConfigBackup(fallback);
    scheduleBackup();
    return fallback;
  } catch (err) {
    console.warn('getMapConfig failed', err);
    const backup = readMapConfigBackup();
    if (backup) {
      return cloneConfig(backup);
    }
    return cloneConfig(DEFAULT_MAP_CONFIG);
  }
}

export async function saveMapConfig(config) {
  const payload = config ? cloneConfig(config) : cloneConfig(DEFAULT_MAP_CONFIG);
  const s = await store('settings', 'readwrite');
  await prom(s.put({ id: MAP_CONFIG_KEY, config: payload }));
  writeMapConfigBackup(payload);
  scheduleBackup();
}

export async function listBlocks() {
  try {
    const b = await store('blocks');
    const all = await prom(b.getAll());
    return all.sort((a,b)=>{
      const ao = a.order ?? a.createdAt;
      const bo = b.order ?? b.createdAt;
      return bo - ao;
    });
  } catch (err) {
    console.warn('listBlocks failed', err);
    return [];
  }
}

export async function upsertBlock(def) {
  const b = await store('blocks', 'readwrite');
  const existing = await prom(b.get(def.blockId));
  const now = Date.now();
  let lectures = def.lectures || existing?.lectures || [];
  if (existing && typeof def.weeks === 'number' && def.weeks < existing.weeks) {
    const maxWeek = def.weeks;
    lectures = lectures.filter(l => l.week <= maxWeek);
    const i = await store('items', 'readwrite');
    const all = await prom(i.getAll());
    for (const it of all) {
      let changed = false;
      if (it.lectures) {
        const before = it.lectures.length;
        it.lectures = it.lectures.filter(l => !(l.blockId === def.blockId && l.week > maxWeek));
        if (it.lectures.length !== before) changed = true;
      }
      if (it.weeks) {
        const beforeW = it.weeks.length;
        it.weeks = it.weeks.filter(w => w <= maxWeek);
        if (it.weeks.length !== beforeW) changed = true;
      }
      if (changed) {
        it.tokens = buildTokens(it);
        it.searchMeta = buildSearchMeta(it);
        await prom(i.put(it));
      }
    }
  }
  const next = {
    ...def,
    lectures,
    color: def.color || existing?.color || null,
    order: def.order || existing?.order || now,
    createdAt: existing?.createdAt || now,
    updatedAt: now
  };
  await prom(b.put(next));
  scheduleBackup();
}

export async function deleteBlock(blockId) {
  const b = await store('blocks', 'readwrite');
  await prom(b.delete(blockId));
  // remove references from items to keep them "unlabeled"
  const i = await store('items', 'readwrite');
  const all = await prom(i.getAll());
  for (const it of all) {
    const beforeBlocks = it.blocks?.length || 0;
    const beforeLects = it.lectures?.length || 0;
    if (beforeBlocks || beforeLects) {
      if (it.blocks) it.blocks = it.blocks.filter(bId => bId !== blockId);
      if (it.lectures) it.lectures = it.lectures.filter(l => l.blockId !== blockId);
      // recompute weeks based on remaining lectures
      if (it.weeks) {
        const validWeeks = new Set((it.lectures || []).map(l => l.week));
        it.weeks = Array.from(validWeeks);
      }
      if ((it.blocks?.length || 0) !== beforeBlocks || (it.lectures?.length || 0) !== beforeLects) {
        it.tokens = buildTokens(it);
        it.searchMeta = buildSearchMeta(it);
        await prom(i.put(it));
      }
    }
  }
  scheduleBackup();
}

export async function deleteLecture(blockId, lectureId) {
  const b = await store('blocks', 'readwrite');
  const blk = await prom(b.get(blockId));
  if (blk) {
    blk.lectures = (blk.lectures || []).filter(l => l.id !== lectureId);
    await prom(b.put(blk));
  }
  const i = await store('items', 'readwrite');
  const all = await prom(i.getAll());
  for (const it of all) {
    const before = it.lectures?.length || 0;
    if (before) {
      it.lectures = it.lectures.filter(l => !(l.blockId === blockId && l.id === lectureId));
      if (it.lectures.length !== before) {
        it.blocks = it.blocks?.filter(bid => bid !== blockId || it.lectures.some(l => l.blockId === bid));
        const validWeeks = new Set((it.lectures || []).map(l => l.week));
        it.weeks = Array.from(validWeeks);
        it.tokens = buildTokens(it);
        it.searchMeta = buildSearchMeta(it);
        await prom(i.put(it));
      }
    }
  }
  scheduleBackup();
}

export async function updateLecture(blockId, lecture) {
  const b = await store('blocks', 'readwrite');
  const blk = await prom(b.get(blockId));
  if (blk) {
    blk.lectures = (blk.lectures || []).map(l => l.id === lecture.id ? lecture : l);
    await prom(b.put(blk));
  }
  const i = await store('items', 'readwrite');
  const all = await prom(i.getAll());
  for (const it of all) {
    let changed = false;
    if (it.lectures) {
      it.lectures = it.lectures.map(l => {
        if (l.blockId === blockId && l.id === lecture.id) {
          changed = true;
          return { blockId, id: lecture.id, name: lecture.name, week: lecture.week };
        }
        return l;
      });
    }
    if (changed) {
      const validWeeks = new Set((it.lectures || []).map(l => l.week));
      it.weeks = Array.from(validWeeks);
      it.tokens = buildTokens(it);
      it.searchMeta = buildSearchMeta(it);
      await prom(i.put(it));
    }
  }
  scheduleBackup();
}

import { buildTokens, tokenize, buildSearchMeta } from '../search.js';
import { cleanItem } from '../validators.js';

export async function listItemsByKind(kind) {
  const i = await store('items');
  const idx = i.index('by_kind');
  return await prom(idx.getAll(kind));
}

function titleOf(item){
  return item.name || item.concept || '';
}

function normalizeFilter(filter = {}) {
  const rawTypes = Array.isArray(filter.types) ? filter.types.filter(t => typeof t === 'string' && t) : [];
  const types = rawTypes.length ? Array.from(new Set(rawTypes)) : DEFAULT_KINDS;
  const block = typeof filter.block === 'string' ? filter.block : '';
  const weekRaw = filter.week;
  let week = null;
  if (typeof weekRaw === 'number' && !Number.isNaN(weekRaw)) {
    week = weekRaw;
  } else if (typeof weekRaw === 'string' && weekRaw.trim()) {
    const parsed = Number(weekRaw);
    if (!Number.isNaN(parsed)) week = parsed;
  }
  const onlyFav = Boolean(filter.onlyFav);
  const query = typeof filter.query === 'string' ? filter.query.trim() : '';
  const tokens = query ? tokenize(query) : [];
  return {
    types,
    block,
    week,
    onlyFav,
    tokens: tokens.length ? tokens : null,
    sort: filter.sort === 'name' ? 'name' : 'updated'
  };
}

async function getKeySet(storeRef, indexName, value) {
  if (value === null || value === undefined || value === '' || value !== value) return null;
  if (typeof storeRef.index !== 'function') return null;
  const idx = storeRef.index(indexName);
  if (!idx || typeof idx.getAllKeys !== 'function') return null;
  const keys = await prom(idx.getAllKeys(value));
  return new Set(keys);
}

async function keysForKinds(storeRef, kinds) {
  const idx = typeof storeRef.index === 'function' ? storeRef.index('by_kind') : null;
  const seen = new Set();
  const allKeys = [];
  for (const kind of kinds) {
    if (!kind) continue;
    let keys = [];
    if (idx && typeof idx.getAllKeys === 'function') {
      keys = await prom(idx.getAllKeys(kind));
    } else if (idx && typeof idx.getAll === 'function') {
      const values = await prom(idx.getAll(kind));
      keys = values.map(v => v?.id).filter(Boolean);
    }
    for (const key of keys) {
      if (!seen.has(key)) {
        seen.add(key);
        allKeys.push(key);
      }
    }
  }
  return allKeys;
}

async function executeItemQuery(filter) {
  const normalized = normalizeFilter(filter);
  const itemsStore = await store('items');

  const blockSet = normalized.block && normalized.block !== '__unlabeled'
    ? await getKeySet(itemsStore, 'by_blocks', normalized.block)
    : null;
  const weekSet = normalized.week != null
    ? await getKeySet(itemsStore, 'by_weeks', normalized.week)
    : null;
  const favoriteSet = normalized.onlyFav
    ? await getKeySet(itemsStore, 'by_favorite', true)
    : null;

  const baseKeys = await keysForKinds(itemsStore, normalized.types);
  const filteredKeys = baseKeys.filter(id => {
    if (!id) return false;
    if (blockSet && !blockSet.has(id)) return false;
    if (weekSet && !weekSet.has(id)) return false;
    if (favoriteSet && !favoriteSet.has(id)) return false;
    return true;
  });

  const results = [];
  for (let i = 0; i < filteredKeys.length; i += RESULT_BATCH_SIZE) {
    const chunk = filteredKeys.slice(i, i + RESULT_BATCH_SIZE);
    const fetched = await Promise.all(chunk.map(id => prom(itemsStore.get(id))));
    for (const item of fetched) {
      if (!item) continue;
      if (normalized.block === '__unlabeled' && Array.isArray(item.blocks) && item.blocks.length) continue;
      if (normalized.tokens) {
        const tokenField = item.tokens || '';
        const metaField = item.searchMeta || buildSearchMeta(item);
        const matches = normalized.tokens.every(tok => tokenField.includes(tok) || metaField.includes(tok));
        if (!matches) continue;
      }
      results.push(item);
    }
  }

  if (normalized.sort === 'name') {
    results.sort((a, b) => titleOf(a).localeCompare(titleOf(b)));
  } else {
    results.sort((a, b) => b.updatedAt - a.updatedAt);
  }

  return results;
}

export function findItemsByFilter(filter) {
  let memo;
  const run = () => {
    if (!memo) memo = executeItemQuery(filter);
    return memo;
  };
  return {
    async toArray() {
      const items = await run();
      return items.slice();
    },
    async *[Symbol.asyncIterator]() {
      const items = await run();
      for (let i = 0; i < items.length; i += RESULT_BATCH_SIZE) {
        yield items.slice(i, i + RESULT_BATCH_SIZE);
      }
    }
  };
}

export async function getItem(id) {
  const i = await store('items');
  return await prom(i.get(id));
}

export async function upsertItem(item) {
  const i = await store('items', 'readwrite');
  const existing = await prom(i.get(item.id));
  const now = Date.now();
  const next = cleanItem({
    ...item,
    createdAt: existing?.createdAt || now,
    updatedAt: now,
  });
  next.tokens = buildTokens(next);
  next.searchMeta = buildSearchMeta(next);
  // enforce link symmetry (basic)
  for (const link of next.links) {
    const other = await prom(i.get(link.id));
    if (other) {
      other.links = other.links || [];
      if (!other.links.find(l => l.id === next.id)) {
        other.links.push({ id: next.id, type: link.type });
        other.tokens = buildTokens(other);
        other.searchMeta = buildSearchMeta(other);
        await prom(i.put(other));
      }
    }
  }
  await prom(i.put(next));
  scheduleBackup();
}

export async function deleteItem(id) {
  const i = await store('items', 'readwrite');
  const all = await prom(i.getAll());
  for (const it of all) {
    if (it.links?.some(l => l.id === id)) {
      it.links = it.links.filter(l => l.id !== id);
      it.tokens = buildTokens(it);
      it.searchMeta = buildSearchMeta(it);
      await prom(i.put(it));
    }
  }
  await prom(i.delete(id));
  scheduleBackup();
}

export async function listExams() {
  const e = await store('exams');
  return await prom(e.getAll());
}

export async function upsertExam(exam) {
  const e = await store('exams', 'readwrite');
  const existing = await prom(e.get(exam.id));
  const now = Date.now();
  const next = {
    ...exam,
    createdAt: existing?.createdAt || now,
    updatedAt: now,
    results: exam.results || existing?.results || []
  };
  await prom(e.put(next));
  scheduleBackup();
}

export async function deleteExam(id) {
  const e = await store('exams', 'readwrite');
  await prom(e.delete(id));
  scheduleBackup();
}

export async function listExamSessions() {
  const s = await store('exam_sessions');
  return await prom(s.getAll());
}

export async function loadExamSession(examId) {
  const s = await store('exam_sessions');
  return await prom(s.get(examId));
}

export async function saveExamSessionProgress(progress) {
  const s = await store('exam_sessions', 'readwrite');
  const now = Date.now();
  await prom(s.put({ ...progress, updatedAt: now }));
  scheduleBackup();
}

export async function deleteExamSessionProgress(examId) {
  const s = await store('exam_sessions', 'readwrite');
  await prom(s.delete(examId));
  scheduleBackup();
}

export async function listStudySessions() {
  try {
    const s = await store('study_sessions');
    const list = await prom(s.getAll());
    return Array.isArray(list) ? list : [];
  } catch (err) {
    console.warn('Failed to list study sessions', err);
    return [];
  }
}

export async function saveStudySessionRecord(record) {
  if (!record || !record.mode) throw new Error('Study session record requires a mode');
  const s = await store('study_sessions', 'readwrite');
  const now = Date.now();
  await prom(s.put({ ...record, updatedAt: now }));
  scheduleBackup();
}

export async function deleteStudySessionRecord(mode) {
  if (!mode) return;
  const s = await store('study_sessions', 'readwrite');
  await prom(s.delete(mode));
  scheduleBackup();
}

export async function clearAllStudySessionRecords() {
  const s = await store('study_sessions', 'readwrite');
  await prom(s.clear());
  scheduleBackup();
}

// export/import helpers
export { exportJSON, importJSON, exportAnkiCSV };<|MERGE_RESOLUTION|>--- conflicted
+++ resolved
@@ -11,10 +11,7 @@
 const MAP_CONFIG_BACKUP_KEY = 'sevenn-map-config-backup';
 const DATA_BACKUP_KEY = 'sevenn-backup-snapshot';
 const DATA_BACKUP_STORES = ['items', 'blocks', 'exams', 'settings', 'exam_sessions', 'study_sessions'];
-<<<<<<< HEAD
-=======
-
->>>>>>> bb681f46
+
 const DEFAULT_APP_SETTINGS = { id: 'app', dailyCount: 20, theme: 'dark', reviewSteps: { ...DEFAULT_REVIEW_STEPS } };
 
 let backupTimer = null;
