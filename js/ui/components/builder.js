import { state, setBuilder, setCohort, resetBlockMode, setSubtab, setFlashSession, setQuizSession, setStudySelectedMode } from '../../state.js';
import { listBlocks, listItemsByKind } from '../../storage/storage.js';
import { setToggleState } from '../../utils.js';
import { hydrateStudySessions, getStudySessionEntry, removeAllStudySessions, removeStudySession } from '../../study/study-sessions.js';
<<<<<<< HEAD
import { collectDueSections } from '../../review/scheduler.js';
=======
>>>>>>> bb681f46

const MODE_KEY = {
  Flashcards: 'flashcards',
  Quiz: 'quiz'
};

<<<<<<< HEAD
function collectReviewCount(items) {
  try {
    return collectDueSections(items, { now: Date.now() }).length;
  } catch (err) {
    console.warn('Failed to calculate review queue size', err);
    return 0;
  }
}

=======
>>>>>>> bb681f46
function notifyBuilderChanged() {
  removeAllStudySessions().catch(err => console.warn('Failed to clear saved sessions', err));
}

export async function renderBuilder(root, redraw) {
  const [blocks] = await Promise.all([
    loadBlocks(),
    hydrateStudySessions().catch(err => {
      console.error('Unable to load study sessions', err);
      return null;
    })
  ]);
  root.innerHTML = '';
  const wrap = document.createElement('div');
  wrap.className = 'builder';
  root.appendChild(wrap);
  drawBuilder(wrap, blocks, redraw);
}

async function loadBlocks() {
  const blocks = await listBlocks();
  blocks.push({ blockId: '__unlabeled', title: 'Unlabeled', weeks: 0, lectures: [] });
  return blocks;
}

function drawBuilder(container, blocks, redraw) {
  container.innerHTML = '';
  if (state.builder.weeks.length) {
    setBuilder({ weeks: [] });
  }
  const rerender = () => drawBuilder(container, blocks, redraw);

  const layout = document.createElement('div');
  layout.className = 'builder-layout';
  container.appendChild(layout);

  const blockColumn = document.createElement('div');
  blockColumn.className = 'builder-blocks';
  layout.appendChild(blockColumn);
  blocks.forEach(block => {
    blockColumn.appendChild(renderBlockPanel(block, rerender));
  });

  const controls = renderControls(rerender, redraw);
  layout.appendChild(controls);
}

function renderBlockPanel(block, rerender) {
  const blockId = block.blockId;
  const lectures = Array.isArray(block.lectures) ? [...block.lectures] : [];
  lectures.sort((a, b) => {
    const weekDiff = (a.week ?? 0) - (b.week ?? 0);
    if (weekDiff !== 0) return weekDiff;
    return (a.name || '').localeCompare(b.name || '');
  });
  const weeks = groupByWeek(lectures);
  const hasLectureSelection = hasAnyLectureSelected(blockId, lectures);
  const blockFullySelected = isBlockFullySelected(block, lectures);
  const blockCollapsed = isBlockCollapsed(blockId);

  const card = document.createElement('div');
  card.className = 'card builder-block-card';
  if (blockFullySelected) card.classList.add('active');
  if (blockCollapsed) card.classList.add('is-collapsed');

  const header = document.createElement('div');
  header.className = 'builder-block-header';

  const blockCollapseBtn = createCollapseToggle({
    collapsed: blockCollapsed,
    label: blockCollapsed ? 'Show weeks' : 'Hide weeks',
    onToggle: () => {
      toggleBlockCollapsed(blockId);
      rerender();
    },
    variant: 'block'
  });
  header.appendChild(blockCollapseBtn);

  const title = document.createElement('h3');
  title.textContent = block.title || blockId;
  header.appendChild(title);

  const meta = document.createElement('span');
  meta.className = 'builder-block-meta';
  const weekCount = weeks.length;
  const lectureCount = lectures.length;
  const metaParts = [];
  if (weekCount) metaParts.push(`${weekCount} week${weekCount === 1 ? '' : 's'}`);
  if (lectureCount) metaParts.push(`${lectureCount} lecture${lectureCount === 1 ? '' : 's'}`);
  meta.textContent = metaParts.join(' • ') || 'No lectures linked yet';
  header.appendChild(meta);

  const actions = document.createElement('div');
  actions.className = 'builder-block-actions';

  if (lectures.length || blockId === '__unlabeled') {
    const label = blockId === '__unlabeled' ? 'Include unlabeled cards' : 'Select all lectures';
    const allBtn = createAction(label, () => {
      selectEntireBlock(block);
      rerender();
    });
    if (lectures.length && areAllLecturesSelected(blockId, lectures)) {
      allBtn.disabled = true;
    }
    actions.appendChild(allBtn);
  }

  if (hasLectureSelection || blockFullySelected) {
    const clearBtn = createAction('Clear block', () => {
      clearBlock(blockId);
      rerender();
    }, 'danger');
    actions.appendChild(clearBtn);
  }

  header.appendChild(actions);
  card.appendChild(header);

  if (blockId === '__unlabeled') {
    const note = document.createElement('div');
    note.className = 'builder-unlabeled-note';
    note.textContent = 'Include to study cards without block or lecture tags.';
    card.appendChild(note);
    return card;
  }

  const weekList = document.createElement('div');
  weekList.className = 'builder-week-list';
  weekList.hidden = blockCollapsed;
  if (!weeks.length) {
    const empty = document.createElement('div');
    empty.className = 'builder-empty';
    empty.textContent = 'No lectures added yet.';
    weekList.appendChild(empty);
  } else {
    weeks.forEach(({ week, items }) => {
      weekList.appendChild(renderWeek(block, week, items, rerender));
    });
  }
  card.appendChild(weekList);
  return card;
}

function renderWeek(block, week, lectures, rerender) {
  const blockId = block.blockId;
  const weekCollapsed = isWeekCollapsed(blockId, week);
  const row = document.createElement('div');
  row.className = 'builder-week-card';
  if (hasAnyLectureSelected(blockId, lectures)) row.classList.add('is-active');
  if (weekCollapsed) row.classList.add('is-collapsed');

  const header = document.createElement('div');
  header.className = 'builder-week-header';

  const weekCollapseBtn = createCollapseToggle({
    collapsed: weekCollapsed,
    label: weekCollapsed ? 'Show lectures' : 'Hide lectures',
    onToggle: () => {
      toggleWeekCollapsed(blockId, week);
      rerender();
    }
  });
  header.appendChild(weekCollapseBtn);

  const label = document.createElement('span');
  label.className = 'builder-week-title';
  label.textContent = formatWeekLabel(week);
  header.appendChild(label);

  const meta = document.createElement('span');
  meta.className = 'builder-week-meta';
  meta.textContent = `${lectures.length} lecture${lectures.length === 1 ? '' : 's'}`;
  header.appendChild(meta);

  const actions = document.createElement('div');
  actions.className = 'builder-week-actions';
  const allBtn = createAction('Select all', () => {
    selectWeek(block, week);
    rerender();
  });
  const clearBtn = createAction('Clear', () => {
    clearWeek(block, week);
    rerender();
  }, 'danger');

  if (areAllLecturesSelected(blockId, lectures)) {
    allBtn.disabled = true;
  }
  if (!hasAnyLectureSelected(blockId, lectures)) {
    clearBtn.disabled = true;
  }

  actions.appendChild(allBtn);
  actions.appendChild(clearBtn);
  header.appendChild(actions);

  row.appendChild(header);

  const lectureList = document.createElement('div');
  lectureList.className = 'builder-lecture-list';
  lectureList.hidden = weekCollapsed;
  lectures.forEach(lecture => {
    lectureList.appendChild(renderLecture(block, lecture, rerender));
  });
  row.appendChild(lectureList);

  return row;
}

function renderLecture(block, lecture, rerender) {
  const blockId = block.blockId;
  const lectureKey = lectureKeyFor(blockId, lecture.id);
  const active = state.builder.lectures.includes(lectureKey);
  const pill = createPill(active, lecture.name || `Lecture ${lecture.id}`, () => {
    toggleLecture(block, lecture);
    rerender();
  }, 'lecture');
  return pill;
}

function renderControls(rerender, redraw) {
  const aside = document.createElement('aside');
  aside.className = 'builder-controls';

  aside.appendChild(renderFilterCard(rerender));
  aside.appendChild(renderSummaryCard(rerender, redraw));
  aside.appendChild(renderModeCard(rerender, redraw));
<<<<<<< HEAD
  aside.appendChild(renderReviewCard(redraw));
=======
>>>>>>> bb681f46
  return aside;
}

function renderFilterCard(rerender) {
  const card = document.createElement('div');
  card.className = 'card builder-filter-card';

  const title = document.createElement('h3');
  title.textContent = 'Filters';
  card.appendChild(title);

  const typeLabel = document.createElement('div');
  typeLabel.className = 'builder-section-title';
  typeLabel.textContent = 'Card types';
  card.appendChild(typeLabel);

  const pillRow = document.createElement('div');
  pillRow.className = 'builder-pill-row';
  const typeMap = { disease: 'Disease', drug: 'Drug', concept: 'Concept' };
  Object.entries(typeMap).forEach(([value, label]) => {
    const active = state.builder.types.includes(value);
    const pill = createPill(active, label, () => {
      toggleType(value);
      rerender();
    }, 'small');
    pillRow.appendChild(pill);
  });
  card.appendChild(pillRow);

  const favToggle = createPill(state.builder.onlyFav, 'Only favorites', () => {
    setBuilder({ onlyFav: !state.builder.onlyFav });
    notifyBuilderChanged();
    rerender();
  }, 'small outline');
  card.appendChild(favToggle);

  return card;
}

function renderSummaryCard(rerender, redraw) {
  const card = document.createElement('div');
  card.className = 'card builder-summary-card';

  const title = document.createElement('h3');
  title.textContent = 'Study set';
  card.appendChild(title);

  const selectionMeta = document.createElement('div');
  selectionMeta.className = 'builder-selection-meta';
  const blockCount = countSelectedBlocks();
  const lectureCount = state.builder.lectures.length;
  selectionMeta.innerHTML = `
    <span>Blocks: ${blockCount}</span>
    <span>Lectures: ${lectureCount}</span>
  `;
  card.appendChild(selectionMeta);

  const count = document.createElement('div');
  count.className = 'builder-count';
  count.textContent = `Set size: ${state.cohort.length}`;
  card.appendChild(count);

  const actions = document.createElement('div');
  actions.className = 'builder-summary-actions';

  const buildBtn = document.createElement('button');
  buildBtn.type = 'button';
  buildBtn.className = 'btn';
  buildBtn.textContent = 'Build set';
  buildBtn.addEventListener('click', async () => {
    await buildSet(buildBtn, count, rerender);
    await removeAllStudySessions().catch(err => console.warn('Failed to clear saved sessions', err));
    redraw();
  });
  actions.appendChild(buildBtn);

  const clearBtn = document.createElement('button');
  clearBtn.type = 'button';
  clearBtn.className = 'btn secondary builder-clear-btn';
  clearBtn.textContent = 'Clear selection';
  clearBtn.disabled = !hasAnySelection();
  clearBtn.addEventListener('click', () => {
    setBuilder({ blocks: [], weeks: [], lectures: [] });
    notifyBuilderChanged();
    rerender();
  });
  actions.appendChild(clearBtn);

  card.appendChild(actions);
  return card;
}

function renderModeCard(rerender, redraw) {
  const card = document.createElement('div');
  card.className = 'card builder-mode-card';

  const title = document.createElement('h3');
  title.textContent = 'Modes';
  card.appendChild(title);

  const modeRow = document.createElement('div');
  modeRow.className = 'builder-mode-options';
  const modes = ['Flashcards', 'Quiz', 'Blocks'];
  const selected = state.study?.selectedMode || 'Flashcards';
  modes.forEach(mode => {
    const btn = document.createElement('button');
    btn.type = 'button';
    btn.className = 'builder-mode-toggle';
    const isActive = mode === selected;
    if (isActive) btn.classList.add('is-active');
    btn.dataset.active = isActive ? 'true' : 'false';
    btn.setAttribute('aria-pressed', isActive ? 'true' : 'false');
    btn.textContent = mode;
    btn.addEventListener('click', () => {
      setStudySelectedMode(mode);
      rerender();
    });
    modeRow.appendChild(btn);
  });
  card.appendChild(modeRow);

  const status = document.createElement('div');
  status.className = 'builder-mode-status';
  card.appendChild(status);

  const startBtn = document.createElement('button');
  startBtn.type = 'button';
  startBtn.className = 'btn builder-start-btn';

  const storageKey = MODE_KEY[selected] || null;
  const savedEntry = storageKey ? getStudySessionEntry(storageKey) : null;
  const hasSaved = !!(savedEntry && savedEntry.session);
  const cohort = Array.isArray(state.cohort) ? state.cohort : [];
  const hasCohort = cohort.length > 0;
  const canStartFresh = selected === 'Blocks' ? hasCohort : hasCohort;
  const buttonEnabled = hasSaved || canStartFresh;
  const labelTitle = selected.toLowerCase();
  startBtn.textContent = `${hasSaved ? 'Resume' : 'Start'} ${selected}`;
  startBtn.disabled = !buttonEnabled;
<<<<<<< HEAD
  startBtn.classList.toggle('is-ready', buttonEnabled && !hasSaved);
  startBtn.classList.toggle('is-resume', hasSaved);
=======
>>>>>>> bb681f46

  if (hasSaved) {
    const count = Array.isArray(savedEntry?.cohort) ? savedEntry.cohort.length : 0;
    status.textContent = `Saved ${labelTitle} session${count ? ` • ${count} cards` : ''}`;
  } else if (!hasCohort && selected !== 'Blocks') {
    status.textContent = 'Build a study set to enable this mode.';
  } else if (selected === 'Blocks' && !hasCohort) {
    status.textContent = 'Assemble a study set to open Blocks mode.';
  } else {
    status.textContent = `Ready to start ${labelTitle}.`;
  }

  startBtn.addEventListener('click', async () => {
    if (!buttonEnabled) return;
    setStudySelectedMode(selected);
    if (selected === 'Blocks') {
      setSubtab('Study', 'Blocks');
      redraw();
      return;
    }

    const key = MODE_KEY[selected];
    if (!key) return;

    const handleError = (err) => console.warn('Failed to update study session state', err);

    if (hasSaved && savedEntry) {
      await removeStudySession(key).catch(handleError);
      const restoredCohort = Array.isArray(savedEntry.cohort) ? savedEntry.cohort : [];
      setCohort(restoredCohort);
      if (selected === 'Flashcards') {
        setFlashSession(savedEntry.session);
      } else if (selected === 'Quiz') {
        setQuizSession(savedEntry.session);
      }
      setSubtab('Study', 'Builder');
      redraw();
      return;
    }

    if (!cohort.length) return;
    await removeStudySession(key).catch(handleError);
    if (selected === 'Flashcards') {
      setFlashSession({ idx: 0, pool: cohort, ratings: {}, mode: 'study' });
    } else if (selected === 'Quiz') {
      setQuizSession({ idx: 0, score: 0, pool: cohort });
    }
    setSubtab('Study', 'Builder');
    redraw();
  });

  card.appendChild(startBtn);
  return card;
}

<<<<<<< HEAD
function renderReviewCard(redraw) {
  const card = document.createElement('div');
  card.className = 'card builder-review-card';

  const title = document.createElement('h3');
  title.textContent = 'Review';
  card.appendChild(title);

  const cohort = Array.isArray(state.cohort) ? state.cohort : [];
  const dueCount = cohort.length ? collectReviewCount(cohort) : 0;

  const status = document.createElement('div');
  status.className = 'builder-review-status';
  status.textContent = dueCount ? `${dueCount} card${dueCount === 1 ? '' : 's'} due` : 'All caught up!';
  card.appendChild(status);

  const actions = document.createElement('div');
  actions.className = 'builder-review-actions';

  const openBtn = document.createElement('button');
  openBtn.type = 'button';
  openBtn.className = 'btn secondary';
  openBtn.textContent = 'Open review';
  openBtn.disabled = !cohort.length;
  openBtn.addEventListener('click', () => {
    setSubtab('Study', 'Review');
    redraw();
  });
  actions.appendChild(openBtn);

  const saved = getStudySessionEntry('review');
  if (saved?.session) {
    const resumeBtn = document.createElement('button');
    resumeBtn.type = 'button';
    resumeBtn.className = 'btn builder-review-resume';
    resumeBtn.textContent = 'Resume review';
    resumeBtn.addEventListener('click', async () => {
      await removeStudySession('review').catch(err => console.warn('Failed to clear review session stub', err));
      const restored = Array.isArray(saved.cohort) ? saved.cohort : null;
      if (restored) {
        setCohort(restored);
      }
      setFlashSession(saved.session);
      setSubtab('Study', 'Review');
      redraw();
    });
    actions.appendChild(resumeBtn);
    status.textContent = saved.metadata?.label ? `Saved • ${saved.metadata.label}` : 'Saved review session ready';
  }

  card.appendChild(actions);
  return card;
}

=======
>>>>>>> bb681f46
async function buildSet(button, countEl, rerender) {
  const original = button.textContent;
  button.disabled = true;
  button.textContent = 'Building…';
  try {
    const items = await gatherItems();
    setCohort(items);
    resetBlockMode();
    countEl.textContent = `Set size: ${items.length}`;
  } finally {
    button.disabled = false;
    button.textContent = original;
  }
  rerender();
}

async function gatherItems() {
  let items = [];
  for (const kind of state.builder.types) {
    const byKind = await listItemsByKind(kind);
    items = items.concat(byKind);
  }
  return items.filter(item => {
    if (state.builder.onlyFav && !item.favorite) return false;
    if (state.builder.blocks.length) {
      const wantUnlabeled = state.builder.blocks.includes('__unlabeled');
      const hasBlockMatch = item.blocks?.some(b => state.builder.blocks.includes(b));
      if (!hasBlockMatch) {
        const isUnlabeled = !item.blocks || !item.blocks.length;
        if (!(wantUnlabeled && isUnlabeled)) return false;
      }
    }
    if (state.builder.lectures.length) {
      const ok = item.lectures?.some(lecture => {
        const key = lectureKeyFor(lecture.blockId, lecture.id);
        return state.builder.lectures.includes(key);
      });
      if (!ok) return false;
    }
    return true;
  });
}

function selectEntireBlock(block) {
  const blockId = block.blockId;
  const blockSet = new Set(state.builder.blocks);
  const lectureSet = new Set(state.builder.lectures);

  if (block.lectures?.length) {
    (block.lectures || []).forEach(lecture => {
      lectureSet.add(lectureKeyFor(blockId, lecture.id));
    });
    syncBlockWithLectureSelection(blockSet, lectureSet, block);
  } else {
    blockSet.add(blockId);
  }

  notifyBuilderChanged();
  setBuilder({
    blocks: Array.from(blockSet),
    lectures: Array.from(lectureSet),
    weeks: []
  });
}

function clearBlock(blockId) {
  const lectureSet = new Set(state.builder.lectures);
  const blockSet = new Set(state.builder.blocks);
  for (const key of Array.from(lectureSet)) {
    if (key.startsWith(`${blockId}|`)) lectureSet.delete(key);
  }
  blockSet.delete(blockId);
  notifyBuilderChanged();
  setBuilder({
    blocks: Array.from(blockSet),
    lectures: Array.from(lectureSet),
    weeks: []
  });
}

function selectWeek(block, week) {
  const blockId = block.blockId;
  const lectureSet = new Set(state.builder.lectures);
  const blockSet = new Set(state.builder.blocks);
  (block.lectures || []).forEach(lecture => {
    if (lecture.week === week) {
      lectureSet.add(lectureKeyFor(blockId, lecture.id));
    }
  });
  syncBlockWithLectureSelection(blockSet, lectureSet, block);
  notifyBuilderChanged();
  setBuilder({
    lectures: Array.from(lectureSet),
    blocks: Array.from(blockSet),
    weeks: []
  });
}

function clearWeek(block, week) {
  const blockId = block.blockId;
  const lectureSet = new Set(state.builder.lectures);
  const blockSet = new Set(state.builder.blocks);
  (block.lectures || []).forEach(lecture => {
    if (lecture.week === week) {
      lectureSet.delete(lectureKeyFor(blockId, lecture.id));
    }
  });
  syncBlockWithLectureSelection(blockSet, lectureSet, block);
  notifyBuilderChanged();
  setBuilder({
    lectures: Array.from(lectureSet),
    blocks: Array.from(blockSet),
    weeks: []
  });
}

function toggleLecture(block, lecture) {
  const key = lectureKeyFor(block.blockId, lecture.id);
  const lectureSet = new Set(state.builder.lectures);
  const blockSet = new Set(state.builder.blocks);
  if (lectureSet.has(key)) {
    lectureSet.delete(key);
  } else {
    lectureSet.add(key);
  }
  syncBlockWithLectureSelection(blockSet, lectureSet, block);
  notifyBuilderChanged();
  setBuilder({
    lectures: Array.from(lectureSet),
    blocks: Array.from(blockSet),
    weeks: []
  });
}

function toggleType(type) {
  const types = new Set(state.builder.types);
  if (types.has(type)) types.delete(type); else types.add(type);
  notifyBuilderChanged();
  setBuilder({ types: Array.from(types) });
}

function isBlockCollapsed(blockId) {
  return (state.builder.collapsedBlocks || []).includes(blockId);
}

function toggleBlockCollapsed(blockId) {
  const collapsed = new Set(state.builder.collapsedBlocks || []);
  if (collapsed.has(blockId)) {
    collapsed.delete(blockId);
  } else {
    collapsed.add(blockId);
  }
  setBuilder({ collapsedBlocks: Array.from(collapsed) });
}

function isWeekCollapsed(blockId, week) {
  return (state.builder.collapsedWeeks || []).includes(weekKeyFor(blockId, week));
}

function toggleWeekCollapsed(blockId, week) {
  const key = weekKeyFor(blockId, week);
  const collapsed = new Set(state.builder.collapsedWeeks || []);
  if (collapsed.has(key)) {
    collapsed.delete(key);
  } else {
    collapsed.add(key);
  }
  setBuilder({ collapsedWeeks: Array.from(collapsed) });
}

function isBlockFullySelected(block, lectures) {
  if (!block) return false;
  const blockId = block.blockId;
  if (!state.builder.blocks.includes(blockId)) return false;
  if (!lectures?.length) return true;
  return areAllLecturesSelected(blockId, lectures);
}

function hasAnySelection() {
  return state.builder.blocks.length || state.builder.lectures.length;
}

function countSelectedBlocks() {
  const blockSet = new Set(state.builder.blocks);
  for (const key of state.builder.lectures) {
    const [blockId] = key.split('|');
    if (blockId) blockSet.add(blockId);
  }
  return blockSet.size;
}

function groupByWeek(lectures) {
  const map = new Map();
  lectures.forEach(lecture => {
    const week = lecture.week != null ? lecture.week : -1;
    if (!map.has(week)) map.set(week, []);
    map.get(week).push(lecture);
  });
  return Array.from(map.entries())
    .sort((a, b) => a[0] - b[0])
    .map(([week, items]) => ({ week, items }));
}

function weekKeyFor(blockId, week) {
  return `${blockId}|${week}`;
}

function lectureKeyFor(blockId, lectureId) {
  return `${blockId}|${lectureId}`;
}

function formatWeekLabel(week) {
  if (week == null || week < 0) return 'No week';
  return `Week ${week}`;
}

function hasAnyLectureSelected(blockId, lectures) {
  if (!lectures?.length) return false;
  const lectureSet = new Set(state.builder.lectures);
  return lectures.some(lecture => lectureSet.has(lectureKeyFor(blockId, lecture.id)));
}

function areAllLecturesSelected(blockId, lectures) {
  if (!lectures?.length) return false;
  const lectureSet = new Set(state.builder.lectures);
  return lectures.every(lecture => lectureSet.has(lectureKeyFor(blockId, lecture.id)));
}

function syncBlockWithLectureSelection(blockSet, lectureSet, block) {
  if (!block) return;
  const blockId = block.blockId;
  const prefix = `${blockId}|`;
  let hasLecture = false;
  for (const key of lectureSet) {
    if (key.startsWith(prefix)) {
      hasLecture = true;
      break;
    }
  }
  if (!hasLecture) {
    blockSet.delete(blockId);
    return;
  }
  const blockLectures = Array.isArray(block.lectures) ? block.lectures : [];
  if (!blockLectures.length) {
    blockSet.add(blockId);
    return;
  }
  const allSelected = blockLectures.every(lecture => lectureSet.has(lectureKeyFor(blockId, lecture.id)));
  if (allSelected) {
    blockSet.add(blockId);
  } else {
    blockSet.delete(blockId);
  }
}

function createPill(active, label, onClick, variant = '') {
  const btn = document.createElement('button');
  btn.type = 'button';
  btn.className = 'builder-pill';
  if (variant) {
    const variants = Array.isArray(variant) ? variant : variant.split(' ');
    variants.filter(Boolean).forEach(name => btn.classList.add(`builder-pill-${name}`));
  }
  setToggleState(btn, active);
  btn.textContent = label;
  btn.addEventListener('click', onClick);
  return btn;
}

function createAction(label, onClick, variant = '') {
  const btn = document.createElement('button');
  btn.type = 'button';
  btn.className = 'builder-action';
  if (variant) {
    const variants = Array.isArray(variant) ? variant : variant.split(' ');
    variants.filter(Boolean).forEach(name => btn.classList.add(`builder-action-${name}`));
  }
  btn.textContent = label;
  btn.addEventListener('click', onClick);
  return btn;
}

function createCollapseToggle({ collapsed, label, onToggle, variant = 'week' }) {
  const btn = document.createElement('button');
  btn.type = 'button';
  btn.className = 'builder-collapse-toggle';
  if (variant === 'block') btn.classList.add('builder-collapse-toggle-block');
  btn.setAttribute('aria-expanded', String(!collapsed));
  btn.setAttribute('aria-label', label);
  btn.textContent = collapsed ? '▸' : '▾';
  btn.addEventListener('click', onToggle);
  return btn;
}<|MERGE_RESOLUTION|>--- conflicted
+++ resolved
@@ -2,17 +2,16 @@
 import { listBlocks, listItemsByKind } from '../../storage/storage.js';
 import { setToggleState } from '../../utils.js';
 import { hydrateStudySessions, getStudySessionEntry, removeAllStudySessions, removeStudySession } from '../../study/study-sessions.js';
-<<<<<<< HEAD
+
 import { collectDueSections } from '../../review/scheduler.js';
-=======
->>>>>>> bb681f46
+
 
 const MODE_KEY = {
   Flashcards: 'flashcards',
   Quiz: 'quiz'
 };
 
-<<<<<<< HEAD
+
 function collectReviewCount(items) {
   try {
     return collectDueSections(items, { now: Date.now() }).length;
@@ -22,8 +21,7 @@
   }
 }
 
-=======
->>>>>>> bb681f46
+
 function notifyBuilderChanged() {
   removeAllStudySessions().catch(err => console.warn('Failed to clear saved sessions', err));
 }
@@ -252,10 +250,8 @@
   aside.appendChild(renderFilterCard(rerender));
   aside.appendChild(renderSummaryCard(rerender, redraw));
   aside.appendChild(renderModeCard(rerender, redraw));
-<<<<<<< HEAD
   aside.appendChild(renderReviewCard(redraw));
-=======
->>>>>>> bb681f46
+
   return aside;
 }
 
@@ -395,11 +391,10 @@
   const labelTitle = selected.toLowerCase();
   startBtn.textContent = `${hasSaved ? 'Resume' : 'Start'} ${selected}`;
   startBtn.disabled = !buttonEnabled;
-<<<<<<< HEAD
+
   startBtn.classList.toggle('is-ready', buttonEnabled && !hasSaved);
   startBtn.classList.toggle('is-resume', hasSaved);
-=======
->>>>>>> bb681f46
+
 
   if (hasSaved) {
     const count = Array.isArray(savedEntry?.cohort) ? savedEntry.cohort.length : 0;
@@ -455,7 +450,7 @@
   return card;
 }
 
-<<<<<<< HEAD
+
 function renderReviewCard(redraw) {
   const card = document.createElement('div');
   card.className = 'card builder-review-card';
@@ -510,8 +505,7 @@
   return card;
 }
 
-=======
->>>>>>> bb681f46
+
 async function buildSet(button, countEl, rerender) {
   const original = button.textContent;
   button.disabled = true;
