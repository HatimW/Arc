import { state, setFlashSession, setSubtab, setStudySelectedMode } from '../../state.js';
import { setToggleState } from '../../utils.js';
import { renderRichText } from './rich-text.js';
import { sectionsForItem } from './section-utils.js';
import { REVIEW_RATINGS, RETIRE_RATING, DEFAULT_REVIEW_STEPS } from '../../review/constants.js';
import { getReviewDurations, rateSection } from '../../review/scheduler.js';
import { upsertItem } from '../../storage/storage.js';
<<<<<<< HEAD
import { persistStudySession, removeStudySession } from '../../study/study-sessions.js';

=======

import { persistStudySession, removeStudySession } from '../../study/study-sessions.js';


>>>>>>> bb681f46
const RATING_LABELS = {
  again: 'Again',
  hard: 'Hard',
  good: 'Good',
  easy: 'Easy',
  [RETIRE_RATING]: 'Retire'
};

const RATING_CLASS = {
  again: 'danger',
  hard: 'secondary',
  good: '',
  easy: '',
  [RETIRE_RATING]: 'secondary'
};

function ratingKey(item, sectionKey) {
  const id = item?.id || 'item';
  return `${id}::${sectionKey}`;
}

function sessionEntryAt(session, idx) {
  const pool = Array.isArray(session.pool) ? session.pool : [];
  return pool[idx] || null;
}

export function renderFlashcards(root, redraw) {
  const active = state.flashSession || { idx: 0, pool: state.cohort, ratings: {}, mode: 'study' };
  active.ratings = active.ratings || {};
  const items = Array.isArray(active.pool) && active.pool.length ? active.pool : state.cohort;
<<<<<<< HEAD
  const isReview = active.mode === 'review';
=======

  const isReview = active.mode === 'review';

>>>>>>> bb681f46
  root.innerHTML = '';

  if (!items.length) {
    const msg = document.createElement('div');
    msg.textContent = 'No items in cohort.';
    root.appendChild(msg);
    return;
  }

  if (active.idx >= items.length) {
<<<<<<< HEAD
=======
    setFlashSession(null);

    setStudySelectedMode('Flashcards');
    setSubtab('Study', isReview ? 'Review' : 'Builder');
    if (!isReview) {
      removeStudySession('flashcards').catch(err => console.warn('Failed to clear flashcard session', err));
    }

    redraw();
    return;
  }

  const entry = sessionEntryAt(active, active.idx);
  const item = entry && entry.item ? entry.item : entry;
  if (!item) {
>>>>>>> bb681f46
    setFlashSession(null);
    setStudySelectedMode('Flashcards');
    setSubtab('Study', isReview ? 'Review' : 'Builder');
    if (isReview) {
      removeStudySession('review').catch(err => console.warn('Failed to clear review session', err));
    } else {
      removeStudySession('flashcards').catch(err => console.warn('Failed to clear flashcard session', err));
    }
    redraw();
    return;
  }

<<<<<<< HEAD
  const entry = sessionEntryAt(active, active.idx);
  const item = entry && entry.item ? entry.item : entry;
  if (!item) {
    setFlashSession(null);
    redraw();
    return;
  }

=======
>>>>>>> bb681f46
  const allowedSections = entry && entry.sections ? entry.sections : null;
  const sections = sectionsForItem(item, allowedSections);

  const card = document.createElement('section');
  card.className = 'card flashcard';
  card.tabIndex = 0;

  const title = document.createElement('h2');
  title.textContent = item.name || item.concept || '';
  card.appendChild(title);

  const durationsPromise = getReviewDurations().catch(() => ({ ...DEFAULT_REVIEW_STEPS }));
  const ratedSections = new Map();

  const sectionBlocks = sections.length ? sections : [];
  if (!sectionBlocks.length) {
    const empty = document.createElement('div');
    empty.className = 'flash-empty';
    empty.textContent = 'No content available for this card.';
    card.appendChild(empty);
  }

  sectionBlocks.forEach(({ key, label }) => {
    const ratingId = ratingKey(item, key);
    const previousRating = active.ratings[ratingId] || null;
    if (previousRating) {
      ratedSections.set(key, previousRating);
    }

    const sec = document.createElement('div');
    sec.className = 'flash-section';
    sec.setAttribute('role', 'button');
    sec.tabIndex = 0;

    const head = document.createElement('div');
    head.className = 'flash-heading';
    head.textContent = label;

    const body = document.createElement('div');
    body.className = 'flash-body';
    renderRichText(body, item[key] || '');

    const ratingRow = document.createElement('div');
    ratingRow.className = 'flash-rating';

    const ratingButtons = document.createElement('div');
    ratingButtons.className = 'flash-rating-options';

    const status = document.createElement('span');
    status.className = 'flash-rating-status';

    const selectRating = (value) => {
      ratedSections.set(key, value);
      active.ratings[ratingId] = value;
      Array.from(ratingButtons.querySelectorAll('button')).forEach(btn => {
        const btnValue = btn.dataset.value;
        const isSelected = btnValue === value;
        btn.classList.toggle('is-selected', isSelected);
        if (isSelected) {
          btn.setAttribute('aria-pressed', 'true');
        } else {
          btn.setAttribute('aria-pressed', 'false');
        }
      });
      updateNextState();
    };

    const handleRating = async (value) => {
      const durations = await durationsPromise;
      setToggleState(sec, true, 'revealed');
      ratingRow.classList.add('is-saving');
      status.textContent = 'Saving…';
      status.classList.remove('is-error');
      try {
        rateSection(item, key, value, durations, Date.now());
        await upsertItem(item);
        selectRating(value);
        status.textContent = value === RETIRE_RATING ? 'Retired' : 'Saved';
      } catch (err) {
        console.error('Failed to record rating', err);
        status.textContent = 'Save failed';
        status.classList.add('is-error');
      } finally {
        ratingRow.classList.remove('is-saving');
      }
    };

    [...REVIEW_RATINGS, RETIRE_RATING].forEach(value => {
      const btn = document.createElement('button');
      btn.type = 'button';
      btn.dataset.value = value;
      btn.className = 'btn flash-rating-btn';
      const variant = RATING_CLASS[value];
      if (variant) btn.classList.add(variant);
      btn.textContent = RATING_LABELS[value];
      btn.setAttribute('aria-pressed', 'false');
      btn.addEventListener('click', (event) => {
        event.stopPropagation();
        handleRating(value);
      });
      btn.addEventListener('keydown', (event) => {
        event.stopPropagation();
      });
      ratingButtons.appendChild(btn);
    });

    if (previousRating) {
      selectRating(previousRating);
      status.textContent = previousRating === RETIRE_RATING ? 'Retired' : 'Saved';
    }

    ratingRow.appendChild(ratingButtons);
    ratingRow.appendChild(status);

    setToggleState(sec, false, 'revealed');
    const toggleReveal = () => {
      if (sec.classList.contains('flash-section-disabled')) return;
      if (sec.contains(document.activeElement) && document.activeElement?.tagName === 'BUTTON') return;
      const next = sec.dataset.active !== 'true';
      setToggleState(sec, next, 'revealed');
    };
    sec.addEventListener('click', (event) => {
      if (event.target instanceof HTMLElement && event.target.closest('.flash-rating')) return;
      toggleReveal();
    });
    sec.addEventListener('keydown', (e) => {
      if (e.target instanceof HTMLElement && e.target.closest('.flash-rating')) return;
      if (e.key === 'Enter' || e.key === ' ') {
        e.preventDefault();
        toggleReveal();
      }
    });

    sec.appendChild(head);
    sec.appendChild(body);
    sec.appendChild(ratingRow);
    card.appendChild(sec);
  });

  const controls = document.createElement('div');
  controls.className = 'row flash-controls';

  const prev = document.createElement('button');
  prev.className = 'btn';
  prev.textContent = 'Prev';
  prev.disabled = active.idx === 0;
  prev.addEventListener('click', () => {
    if (active.idx > 0) {
<<<<<<< HEAD
      setFlashSession({ ...active, idx: active.idx - 1, pool: items });
=======
      setFlashSession({ idx: active.idx - 1, pool: items, ratings: active.ratings, mode: active.mode });
>>>>>>> bb681f46
      redraw();
    }
  });
  controls.appendChild(prev);

  const next = document.createElement('button');
  next.className = 'btn';
  const isLast = active.idx >= items.length - 1;
<<<<<<< HEAD
=======

>>>>>>> bb681f46
  next.textContent = isLast ? (isReview ? 'Finish review' : 'Finish') : 'Next';
  next.disabled = sectionBlocks.length > 0;
  next.addEventListener('click', () => {
    const idx = active.idx + 1;
    if (idx >= items.length) {
      setFlashSession(null);
    } else {
<<<<<<< HEAD
      setFlashSession({ ...active, idx, pool: items });
=======
      setFlashSession({ idx, pool: items, ratings: active.ratings, mode: active.mode });
>>>>>>> bb681f46
    }
    redraw();
  });
  controls.appendChild(next);

  if (!isReview) {
    const saveExit = document.createElement('button');
    saveExit.className = 'btn secondary';
    saveExit.textContent = 'Save & exit';
    saveExit.addEventListener('click', async () => {
      const original = saveExit.textContent;
      saveExit.disabled = true;
      saveExit.textContent = 'Saving…';
      try {
        await persistStudySession('flashcards', {
<<<<<<< HEAD
          session: { ...active, idx: active.idx, pool: items, ratings: active.ratings },
=======
          session: { idx: active.idx, pool: items, ratings: active.ratings, mode: active.mode },
>>>>>>> bb681f46
          cohort: items
        });
        setFlashSession(null);
        setStudySelectedMode('Flashcards');
        setSubtab('Study', 'Builder');
        redraw();
      } catch (err) {
        console.error('Failed to save flashcard progress', err);
        saveExit.textContent = 'Save failed';
        setTimeout(() => { saveExit.textContent = original; }, 2000);
      } finally {
        saveExit.disabled = false;
      }
    });
    controls.appendChild(saveExit);

    const exit = document.createElement('button');
    exit.className = 'btn secondary';
    exit.textContent = 'Exit without saving';
    exit.addEventListener('click', () => {
      removeStudySession('flashcards').catch(err => console.warn('Failed to discard flashcard session', err));
      setFlashSession(null);
      setStudySelectedMode('Flashcards');
      setSubtab('Study', 'Builder');
      redraw();
    });
    controls.appendChild(exit);
  } else {
<<<<<<< HEAD
    const saveExit = document.createElement('button');
    saveExit.className = 'btn secondary';
    saveExit.textContent = 'Save & exit';
    saveExit.addEventListener('click', async () => {
      const original = saveExit.textContent;
      saveExit.disabled = true;
      saveExit.textContent = 'Saving…';
      try {
        await persistStudySession('review', {
          session: { ...active, idx: active.idx, pool: items, ratings: active.ratings },
          cohort: state.cohort,
          metadata: active.metadata || { label: 'Review session' }
        });
        setFlashSession(null);
        setSubtab('Study', 'Review');
        redraw();
      } catch (err) {
        console.error('Failed to save review session', err);
        saveExit.textContent = 'Save failed';
        setTimeout(() => { saveExit.textContent = original; }, 2000);
      } finally {
        saveExit.disabled = false;
      }
    });
    controls.appendChild(saveExit);

    const exitReview = document.createElement('button');
    exitReview.className = 'btn secondary';
    exitReview.textContent = 'Exit without saving';
    exitReview.addEventListener('click', () => {
      removeStudySession('review').catch(err => console.warn('Failed to discard review session', err));
=======
    const exitReview = document.createElement('button');
    exitReview.className = 'btn secondary';
    exitReview.textContent = 'Back to review';
    exitReview.addEventListener('click', () => {
>>>>>>> bb681f46
      setFlashSession(null);
      setSubtab('Study', 'Review');
      redraw();
    });
    controls.appendChild(exitReview);
  }
<<<<<<< HEAD
=======

>>>>>>> bb681f46

  card.appendChild(controls);
  root.appendChild(card);

  card.focus();
  card.addEventListener('keydown', (e) => {
    if (e.key === 'ArrowRight') {
      next.click();
    } else if (e.key === 'ArrowLeft') {
      prev.click();
    }
  });

  updateNextState();

  function updateNextState() {
    if (!sectionBlocks.length) {
      next.disabled = false;
      return;
    }
    const allRated = sectionBlocks.every(sec => ratedSections.get(sec.key));
    next.disabled = !allRated;
  }
}<|MERGE_RESOLUTION|>--- conflicted
+++ resolved
@@ -5,15 +5,9 @@
 import { REVIEW_RATINGS, RETIRE_RATING, DEFAULT_REVIEW_STEPS } from '../../review/constants.js';
 import { getReviewDurations, rateSection } from '../../review/scheduler.js';
 import { upsertItem } from '../../storage/storage.js';
-<<<<<<< HEAD
 import { persistStudySession, removeStudySession } from '../../study/study-sessions.js';
 
-=======
-
-import { persistStudySession, removeStudySession } from '../../study/study-sessions.js';
-
-
->>>>>>> bb681f46
+
 const RATING_LABELS = {
   again: 'Again',
   hard: 'Hard',
@@ -44,13 +38,9 @@
   const active = state.flashSession || { idx: 0, pool: state.cohort, ratings: {}, mode: 'study' };
   active.ratings = active.ratings || {};
   const items = Array.isArray(active.pool) && active.pool.length ? active.pool : state.cohort;
-<<<<<<< HEAD
+
   const isReview = active.mode === 'review';
-=======
-
-  const isReview = active.mode === 'review';
-
->>>>>>> bb681f46
+
   root.innerHTML = '';
 
   if (!items.length) {
@@ -61,24 +51,7 @@
   }
 
   if (active.idx >= items.length) {
-<<<<<<< HEAD
-=======
-    setFlashSession(null);
-
-    setStudySelectedMode('Flashcards');
-    setSubtab('Study', isReview ? 'Review' : 'Builder');
-    if (!isReview) {
-      removeStudySession('flashcards').catch(err => console.warn('Failed to clear flashcard session', err));
-    }
-
-    redraw();
-    return;
-  }
-
-  const entry = sessionEntryAt(active, active.idx);
-  const item = entry && entry.item ? entry.item : entry;
-  if (!item) {
->>>>>>> bb681f46
+
     setFlashSession(null);
     setStudySelectedMode('Flashcards');
     setSubtab('Study', isReview ? 'Review' : 'Builder');
@@ -91,7 +64,6 @@
     return;
   }
 
-<<<<<<< HEAD
   const entry = sessionEntryAt(active, active.idx);
   const item = entry && entry.item ? entry.item : entry;
   if (!item) {
@@ -100,8 +72,6 @@
     return;
   }
 
-=======
->>>>>>> bb681f46
   const allowedSections = entry && entry.sections ? entry.sections : null;
   const sections = sectionsForItem(item, allowedSections);
 
@@ -250,11 +220,8 @@
   prev.disabled = active.idx === 0;
   prev.addEventListener('click', () => {
     if (active.idx > 0) {
-<<<<<<< HEAD
       setFlashSession({ ...active, idx: active.idx - 1, pool: items });
-=======
-      setFlashSession({ idx: active.idx - 1, pool: items, ratings: active.ratings, mode: active.mode });
->>>>>>> bb681f46
+
       redraw();
     }
   });
@@ -263,10 +230,7 @@
   const next = document.createElement('button');
   next.className = 'btn';
   const isLast = active.idx >= items.length - 1;
-<<<<<<< HEAD
-=======
-
->>>>>>> bb681f46
+
   next.textContent = isLast ? (isReview ? 'Finish review' : 'Finish') : 'Next';
   next.disabled = sectionBlocks.length > 0;
   next.addEventListener('click', () => {
@@ -274,11 +238,7 @@
     if (idx >= items.length) {
       setFlashSession(null);
     } else {
-<<<<<<< HEAD
       setFlashSession({ ...active, idx, pool: items });
-=======
-      setFlashSession({ idx, pool: items, ratings: active.ratings, mode: active.mode });
->>>>>>> bb681f46
     }
     redraw();
   });
@@ -294,11 +254,9 @@
       saveExit.textContent = 'Saving…';
       try {
         await persistStudySession('flashcards', {
-<<<<<<< HEAD
+
           session: { ...active, idx: active.idx, pool: items, ratings: active.ratings },
-=======
-          session: { idx: active.idx, pool: items, ratings: active.ratings, mode: active.mode },
->>>>>>> bb681f46
+
           cohort: items
         });
         setFlashSession(null);
@@ -327,7 +285,7 @@
     });
     controls.appendChild(exit);
   } else {
-<<<<<<< HEAD
+
     const saveExit = document.createElement('button');
     saveExit.className = 'btn secondary';
     saveExit.textContent = 'Save & exit';
@@ -359,22 +317,14 @@
     exitReview.textContent = 'Exit without saving';
     exitReview.addEventListener('click', () => {
       removeStudySession('review').catch(err => console.warn('Failed to discard review session', err));
-=======
-    const exitReview = document.createElement('button');
-    exitReview.className = 'btn secondary';
-    exitReview.textContent = 'Back to review';
-    exitReview.addEventListener('click', () => {
->>>>>>> bb681f46
+
       setFlashSession(null);
       setSubtab('Study', 'Review');
       redraw();
     });
     controls.appendChild(exitReview);
   }
-<<<<<<< HEAD
-=======
-
->>>>>>> bb681f46
+
 
   card.appendChild(controls);
   root.appendChild(card);
