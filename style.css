--- conflicted
+++ resolved
@@ -7195,20 +7195,16 @@
 .lecture-pass-chip-checkmark::after {
   content: '';
   position: absolute;
-<<<<<<< HEAD
+
   inset: 6px;
-=======
-  inset: 4px;
->>>>>>> ad104a8a
+
   border-radius: 50%;
   background: transparent;
   opacity: 0;
   transform: scale(0.25);
-<<<<<<< HEAD
+
   transition: opacity 0.25s ease, transform 0.25s ease, background 0.25s ease, inset 0.25s ease;
-=======
-  transition: opacity 0.25s ease, transform 0.25s ease, background 0.25s ease;
->>>>>>> ad104a8a
+
 }
 
 .lecture-pass-chip-check:hover {
@@ -7221,7 +7217,7 @@
 }
 
 .lecture-pass-chip-checkbox:checked + .lecture-pass-chip-checkmark {
-<<<<<<< HEAD
+
   background: radial-gradient(circle at 30% 30%, rgba(255, 255, 255, 0.18), transparent 55%),
     linear-gradient(135deg, #22c55e, #16a34a);
   box-shadow: inset 0 0 0 2px rgba(6, 12, 22, 0.65), 0 10px 18px rgba(34, 197, 94, 0.28);
@@ -7230,14 +7226,7 @@
 .lecture-pass-chip-checkbox:checked + .lecture-pass-chip-checkmark::after {
   inset: 0;
   background: linear-gradient(135deg, rgba(74, 222, 128, 0.95), rgba(34, 197, 94, 0.9));
-=======
-  background: rgba(34, 197, 94, 0.28);
-  box-shadow: inset 0 0 0 1px rgba(15, 23, 42, 0.45);
-}
-
-.lecture-pass-chip-checkbox:checked + .lecture-pass-chip-checkmark::after {
-  background: linear-gradient(135deg, #4ade80, #22c55e);
->>>>>>> ad104a8a
+
   opacity: 1;
   transform: scale(1);
 }
@@ -7310,7 +7299,7 @@
 }
 
 .lecture-pass-chip.is-complete .lecture-pass-chip-checkmark {
-<<<<<<< HEAD
+
   background: radial-gradient(circle at 30% 30%, rgba(255, 255, 255, 0.18), transparent 55%),
     linear-gradient(135deg, #22c55e, #16a34a);
   box-shadow: inset 0 0 0 2px rgba(6, 12, 22, 0.65), 0 10px 18px rgba(34, 197, 94, 0.28);
@@ -7319,14 +7308,7 @@
 .lecture-pass-chip.is-complete .lecture-pass-chip-checkmark::after {
   inset: 0;
   background: linear-gradient(135deg, rgba(74, 222, 128, 0.95), rgba(34, 197, 94, 0.9));
-=======
-  background: rgba(34, 197, 94, 0.28);
-  box-shadow: inset 0 0 0 1px rgba(15, 23, 42, 0.45);
-}
-
-.lecture-pass-chip.is-complete .lecture-pass-chip-checkmark::after {
-  background: linear-gradient(135deg, #4ade80, #22c55e);
->>>>>>> ad104a8a
+
   opacity: 1;
   transform: scale(1);
 }
