
:root {
  --bg: #050810;
  --panel: #0f1524;
  --panel-elevated: rgba(255, 255, 255, 0.04);
  --muted: rgba(148, 163, 184, 0.12);
  --muted-strong: rgba(148, 163, 184, 0.18);
  --border: rgba(148, 163, 184, 0.18);
  --border-strong: rgba(148, 163, 184, 0.35);
  --text: #f8fafc;
  --text-muted: rgba(248, 250, 252, 0.65);
  --pink: #ff8abd;
  --blue: #60a5fa;
  --green: #4ade80;
  --purple: #c084fc;
  --yellow: #facc15;
  --gray: #94a3b8;
  --accent: #38bdf8;
  --accent-soft: rgba(56, 189, 248, 0.15);
  --radius: 14px;
  --radius-lg: 20px;
  --radius-sm: 8px;
  --pad: 16px;
  --pad-lg: 24px;
  --pad-sm: 10px;
  --shadow-lg: 0 24px 60px rgba(2, 6, 23, 0.55);
}

* {
  box-sizing: border-box;
}

.sr-only {
  position: absolute;
  width: 1px;
  height: 1px;
  padding: 0;
  margin: -1px;
  overflow: hidden;
  clip: rect(0, 0, 0, 0);
  white-space: nowrap;
  border: 0;
}

html, body, #app {
  height: 100%;
}

#app {
  display: flex;
  flex-direction: column;
}

main {
  flex: 1;
  overflow: auto;
}

.map-main {
  overflow: hidden;
  display: flex;
  flex-direction: column;
}

body {
  background:
    radial-gradient(circle at top, rgba(56, 189, 248, 0.08), transparent 55%),
    radial-gradient(circle at bottom, rgba(192, 132, 252, 0.08), transparent 50%),
    var(--bg);
  color: var(--text);
  font-family: 'Inter', 'SF Pro Display', 'Segoe UI', system-ui, sans-serif;
  margin: 0;
  font-size: 18px;
  line-height: 1.5;
}

button {
  font: inherit;
  color: inherit;
  background: transparent;
  border: none;
  cursor: pointer;
  transition: background 0.25s ease, transform 0.25s ease, box-shadow 0.25s ease, border-color 0.25s ease;
}

button:focus-visible {
  outline: 2px solid var(--accent);
  outline-offset: 3px;
}

button:not(.tab):not(.fab-btn) {
  background: rgba(148, 163, 184, 0.14);
  color: var(--text);
  border: 1px solid var(--border);
  border-radius: var(--radius-sm);
  padding: 8px 14px;
  box-shadow: none;
}

button:not(.tab):not(.fab-btn):hover {
  background: rgba(148, 163, 184, 0.22);
}

.header {
  padding: var(--pad) var(--pad-lg);
  background: var(--panel);
  border-bottom: 1px solid var(--border);
  color: var(--text);
  display: flex;
  align-items: center;
  justify-content: space-between;
  gap: 24px;
}

.header-left {
  display: flex;
  align-items: center;
  gap: 16px;
  flex-wrap: wrap;
  flex-shrink: 0;
}

.header-right {
  display: flex;
  align-items: center;
  gap: 16px;
  flex: 1;
  justify-content: flex-end;
  min-width: 0;
}

.row {
  display: flex;
  align-items: center;
  gap: 8px;
}

.brand {
  font-weight: 600;
  font-size: 1.1rem;
  letter-spacing: 0.01em;
}

.tabs {
  display: flex;
  align-items: center;
  gap: 8px;
  background: rgba(15, 23, 42, 0.4);
  padding: 6px 8px;
  border-radius: 999px;
  border: 1px solid rgba(148, 163, 184, 0.24);
  box-shadow: inset 0 0 0 1px rgba(15, 23, 42, 0.45);
  flex-wrap: wrap;
}


.entry-add-control {
  position: fixed;
  bottom: 28px;
  right: 28px;
  display: flex;
  flex-direction: column-reverse;
  align-items: flex-end;
  gap: 12px;
  z-index: 1500;
}

.fab-btn {
  width: 52px;
  height: 52px;
  border-radius: 50%;
  background: linear-gradient(145deg, rgba(56, 189, 248, 0.92), rgba(255, 138, 189, 0.92));
  border: none;
  color: var(--bg);
  display: flex;
  align-items: center;
  justify-content: center;
  box-shadow: 0 18px 34px rgba(2, 6, 23, 0.45);
  transition: transform 0.25s ease, box-shadow 0.25s ease, background 0.25s ease;
}

.fab-btn svg {
  width: 26px;
  height: 26px;
  pointer-events: none;
  transition: transform 0.25s ease;
}

.fab-btn:hover {
  transform: translateY(-2px);
  box-shadow: 0 22px 38px rgba(2, 6, 23, 0.5);
}

.entry-add-control.open .fab-btn {
  box-shadow: 0 14px 28px rgba(2, 6, 23, 0.4);
}

.entry-add-control.open .fab-btn svg {
  transform: rotate(45deg);
}

.entry-add-menu {
  display: flex;
  flex-direction: column;
  align-items: flex-end;
  gap: 8px;
  padding: 12px;
  background: linear-gradient(150deg, rgba(15, 23, 42, 0.92), rgba(30, 41, 59, 0.96));
  border-radius: var(--radius-lg);
  border: 1px solid rgba(148, 163, 184, 0.32);
  box-shadow: 0 20px 40px rgba(2, 6, 23, 0.55);
}

.entry-add-menu.hidden {
  display: none;
}

.entry-add-menu-item {
  background: rgba(56, 189, 248, 0.16);
  border: 1px solid rgba(56, 189, 248, 0.32);
  border-radius: var(--radius);
  color: var(--text);
  padding: 10px 16px;
  text-align: right;
  min-width: 160px;
  transition: background 0.25s ease, color 0.25s ease, border-color 0.25s ease;
}

.entry-add-menu-item:hover,
.entry-add-menu-item:focus {
  background: linear-gradient(135deg, rgba(56, 189, 248, 0.88), rgba(192, 132, 252, 0.88));
  border-color: transparent;
  color: var(--bg);
  outline: none;
}

@media (max-width: 640px) {
  .entry-add-control {
    right: 16px;
    bottom: 20px;
  }

  .fab-btn {
    width: 48px;
    height: 48px;
    font-size: 24px;
  }
}

.tab-content {
  padding: 0 var(--pad) var(--pad);
  display: flex;
  flex-direction: column;
  gap: var(--pad);
}

.map-main .tab-content {
  flex: 1;
  min-height: 0;
  padding-top: 0;
}

.map-host {
  padding: 0;
  flex: 1;
}

.tab {
  font: inherit;
  position: relative;
  padding: 8px 18px;
  border-radius: 999px;
  border: 1px solid transparent;
  color: var(--text-muted);
  background: rgba(148, 163, 184, 0.14);
  transition: background 0.25s ease, color 0.25s ease, border-color 0.25s ease, box-shadow 0.25s ease, transform 0.25s ease;
  letter-spacing: 0.02em;
  font-weight: 600;
}

.tab:hover {
  color: var(--text);
  box-shadow: 0 12px 26px rgba(2, 6, 23, 0.32);
  transform: translateY(-1px);
}

.tab.active {
  color: var(--bg);
  box-shadow: 0 18px 38px rgba(56, 189, 248, 0.22);
  transform: translateY(-1px);
}

.tab.tab-disease {
  background: rgba(249, 168, 212, 0.2);
  border-color: rgba(249, 168, 212, 0.38);
}

.tab.tab-disease:hover {
  background: rgba(249, 168, 212, 0.3);
}

.tab.tab-disease.active {
  background: linear-gradient(135deg, rgba(249, 168, 212, 0.96), rgba(244, 114, 182, 0.94));
}

.tab.tab-drug {
  background: rgba(125, 211, 252, 0.2);
  border-color: rgba(125, 211, 252, 0.4);
}

.tab.tab-drug:hover {
  background: rgba(125, 211, 252, 0.3);
}

.tab.tab-drug.active {
  background: linear-gradient(135deg, rgba(96, 165, 250, 0.96), rgba(56, 189, 248, 0.95));
}

.tab.tab-concept {
  background: rgba(134, 239, 172, 0.22);
  border-color: rgba(134, 239, 172, 0.4);
}

.tab.tab-concept:hover {
  background: rgba(134, 239, 172, 0.32);
}

.tab.tab-concept.active {
  background: linear-gradient(135deg, rgba(134, 239, 172, 0.96), rgba(16, 185, 129, 0.9));
}

.tab.tab-cards {
  background: rgba(196, 181, 253, 0.22);
  border-color: rgba(196, 181, 253, 0.4);
}

.tab.tab-cards:hover {
  background: rgba(196, 181, 253, 0.32);
}

.tab.tab-cards.active {
  background: linear-gradient(135deg, rgba(196, 181, 253, 0.96), rgba(129, 140, 248, 0.92));
}

.tab.tab-study {
  background: rgba(94, 234, 212, 0.2);
  border-color: rgba(94, 234, 212, 0.4);
}

.tab.tab-study:hover {
  background: rgba(94, 234, 212, 0.3);
}

.tab.tab-study.active {
  background: linear-gradient(135deg, rgba(94, 234, 212, 0.95), rgba(59, 130, 246, 0.88));
}

.tab.tab-exams {
  background: rgba(252, 211, 77, 0.22);
  border-color: rgba(252, 211, 77, 0.42);
}

.tab.tab-exams:hover {
  background: rgba(252, 211, 77, 0.32);
}

.tab.tab-exams.active {
  background: linear-gradient(135deg, rgba(252, 211, 77, 0.95), rgba(251, 191, 36, 0.9));
}

.tab.tab-map {
  background: rgba(165, 180, 252, 0.2);
  border-color: rgba(165, 180, 252, 0.4);
}

.tab.tab-map:hover {
  background: rgba(165, 180, 252, 0.32);
}

.tab.tab-map.active {
  background: linear-gradient(135deg, rgba(165, 180, 252, 0.96), rgba(129, 140, 248, 0.92));
}

.subtabs .tab {
  font-size: 0.9rem;
  padding: 6px 14px;
}

.search-field {
  display: flex;
  align-items: center;
  gap: 10px;
  min-width: 220px;
  flex: 1 1 280px;
  padding: 0 16px;
  border-radius: 999px;
  border: 1px solid rgba(148, 163, 184, 0.28);
  background: linear-gradient(135deg, rgba(15, 23, 42, 0.7), rgba(8, 13, 23, 0.82));
  box-shadow: inset 0 0 0 1px rgba(56, 189, 248, 0.12);
  color: var(--text-muted);
  cursor: text;
  transition: border-color 0.25s ease, box-shadow 0.25s ease, background 0.25s ease;
}

.search-field:focus-within {
  border-color: rgba(56, 189, 248, 0.55);
  box-shadow: 0 0 0 3px rgba(56, 189, 248, 0.18);
  background: linear-gradient(135deg, rgba(8, 13, 23, 0.9), rgba(2, 6, 23, 0.9));
}

.search-icon {
  width: 18px;
  height: 18px;
  display: flex;
  align-items: center;
  justify-content: center;
  color: rgba(125, 211, 252, 0.9);
}

.search-icon svg {
  width: 18px;
  height: 18px;
}

.search-input {
  flex: 1;
  min-width: 0;
  padding: 10px 0;
  border: none;
  background: transparent;
  color: var(--text);
  font: inherit;
}

.search-input::placeholder {
  color: rgba(148, 163, 184, 0.6);
}

.search-input:focus {
  outline: none;
}

.header-settings-btn {
  width: 50px;
  height: 50px;
  border-radius: 18px;
  border: 1px solid rgba(148, 163, 184, 0.28);
  background: linear-gradient(135deg, rgba(15, 23, 42, 0.72), rgba(30, 41, 59, 0.88));
  color: var(--text-muted);
  display: flex;
  align-items: center;
  justify-content: center;
  line-height: 1;
  transition: background 0.25s ease, color 0.25s ease, box-shadow 0.25s ease, transform 0.25s ease;
}

.header-settings-btn svg {
  width: 26px;
  height: 26px;
}

.header-settings-btn:hover {
  color: var(--text);
  box-shadow: 0 12px 26px rgba(2, 6, 23, 0.32);
}

.header-settings-btn.active {
  background: linear-gradient(135deg, rgba(192, 132, 252, 0.95), rgba(56, 189, 248, 0.9));
  color: var(--bg);
  box-shadow: 0 16px 32px rgba(56, 189, 248, 0.25);
}

.header-settings-btn:focus-visible {
  outline: 2px solid var(--accent);
  outline-offset: 3px;
}

@media (max-width: 768px) {
  .header {
    flex-direction: column;
    align-items: stretch;
    gap: 18px;
  }

  .header-left {
    justify-content: center;
  }

  .header-right {
    width: 100%;
    justify-content: space-between;
    gap: 12px;
    flex-wrap: wrap;
  }

  .search-field {
    flex: 1 1 100%;
  }

  .tabs {
    justify-content: center;
  }
}

.card {
  background: linear-gradient(150deg, rgba(15, 23, 42, 0.85), rgba(8, 13, 23, 0.9));
  border: 1px solid var(--border);
  border-radius: var(--radius-lg);
  padding: var(--pad);
  margin: var(--pad);
  box-shadow: 0 16px 36px rgba(2, 6, 23, 0.45);
}

.card-grid {
  display: flex;
  flex-wrap: wrap;
}

.card-grid .card {
  flex: 1 1 250px;
}

.summary {
  margin-top: 8px;
}

.stats {
  margin: var(--pad);
}

.quiz-form {
  display: flex;
  flex-direction: column;
  gap: 8px;
}

.quiz-question {
  font-weight: bold;
}

.quiz-suggestions {
  list-style: none;
  margin: 4px 0 0;
  padding: 0;
}

.quiz-suggestions li {
  background: var(--panel);
  border: 1px solid var(--border);
  margin-top: 4px;
  padding: 4px 8px;
  cursor: pointer;
}

.quiz-info {
  display: flex;
  flex-direction: column;
  gap: var(--pad);
}

.input {
  background: rgba(15, 23, 42, 0.45);
  color: var(--text);
  border: 1px solid var(--border);
  border-radius: var(--radius-sm);
  padding: 8px 12px;
  transition: border-color 0.2s ease, box-shadow 0.2s ease;
}

.input:focus {
  border-color: var(--accent);
  box-shadow: 0 0 0 2px var(--accent-soft);
  outline: none;
}

input[type="checkbox"] {
  appearance: none;
  width: 16px;
  height: 16px;
  border: 1px solid var(--border);
  border-radius: 4px;
  background: rgba(15, 23, 42, 0.45);
  cursor: pointer;
  display: inline-block;
  position: relative;
}

input[type="checkbox"]:checked {
  background: var(--accent);
  border-color: var(--accent);
}

input[type="checkbox"]:checked::after {
  content: '';
  position: absolute;
  top: 2px;
  left: 5px;
  width: 4px;
  height: 8px;
  border: solid #041021;
  border-width: 0 2px 2px 0;
  transform: rotate(45deg);
}

.btn {
  background: linear-gradient(135deg, rgba(134, 239, 172, 0.92), rgba(74, 222, 128, 0.88));
  color: #06210f;
  border: 1px solid transparent;
  border-radius: var(--radius-sm);
  padding: 8px 16px;
  font-weight: 600;
  letter-spacing: 0.01em;
  box-shadow: 0 10px 22px rgba(2, 6, 23, 0.32);
}
.btn:hover {
  box-shadow: 0 14px 26px rgba(2, 6, 23, 0.4);
  transform: translateY(-1px);
}
.btn:active {
  box-shadow: 0 8px 16px rgba(2, 6, 23, 0.35);
}
.btn.secondary {
  background: transparent;
  color: var(--text);
  border: 1px solid var(--border-strong);
  box-shadow: none;
}
.btn.subtle {
  background: var(--muted);
  color: var(--text);
  border: 1px solid transparent;
  box-shadow: none;
}
.btn.danger {
  background: linear-gradient(135deg, rgba(254, 202, 202, 0.95), rgba(248, 113, 113, 0.88));
  color: #30090f;
  border: 1px solid transparent;
  box-shadow: 0 12px 24px rgba(120, 10, 32, 0.28);
}

.floating-window {
  position: fixed;
  top: 120px;
  left: 120px;
  background: linear-gradient(160deg, rgba(15, 23, 42, 0.95), rgba(8, 13, 23, 0.95));
  border: 1px solid var(--border-strong);
  border-radius: var(--radius-lg);
  box-shadow: var(--shadow-lg);
  display: flex;
  flex-direction: column;
  max-height: 90vh;
  min-width: 320px;
  min-height: 260px;
  max-width: 90vw;
  resize: both;
  overflow: hidden;
  z-index: 2050;
}

.floating-header {
  display: flex;
  align-items: center;
  gap: var(--pad-sm);
  padding: var(--pad-sm) var(--pad);
  cursor: move;
  background: var(--panel-elevated);
  border-bottom: 1px solid var(--border);
}

.floating-title {
  flex: 1;
  font-weight: 600;
  pointer-events: none;
}

.floating-actions {
  display: flex;
  gap: 4px;
}

.floating-action {
  background: transparent;
  border: none;
  color: var(--text);
  width: 28px;
  height: 28px;
  border-radius: 8px;
  font-size: 18px;
  cursor: pointer;
}

.floating-action:hover {
  background: rgba(255, 255, 255, 0.1);
  transform: none;
  box-shadow: none;
}

.floating-body {
  display: flex;
  flex-direction: column;
  padding: var(--pad);
  flex: 1;
  min-height: 0;
  overflow: auto;
  background: rgba(15, 23, 42, 0.35);
}

.floating-body > * {
  width: 100%;
}

.editor-form {
  display: flex;
  flex-direction: column;
  gap: var(--pad-sm);
  flex: 1;
  min-height: 0;
}

.editor-field {
  display: flex;
  flex-direction: column;
  gap: 4px;
  font-size: 0.95rem;
}

.editor-tags {
  margin-top: var(--pad);
  padding: var(--pad);
  border-radius: var(--radius-lg);
  border: 1px solid rgba(148, 163, 184, 0.32);
  background: linear-gradient(155deg, rgba(15, 23, 42, 0.85), rgba(8, 13, 23, 0.92));
  display: flex;
  flex-direction: column;
  gap: var(--pad);
  min-height: 220px;
  max-height: clamp(280px, 46vh, 420px);
  overflow: hidden;
}

.editor-tags-title {
  font-size: 1rem;
  font-weight: 600;
  color: var(--text);
}

.editor-chip-row {
  display: flex;
  flex-wrap: wrap;
  gap: 8px;
}

.editor-block-panels {
  display: flex;
  flex-direction: column;
  gap: var(--pad-sm);
  overflow-y: auto;
  padding-right: 6px;
  flex: 1;
}

.editor-block-panel {
  display: flex;
  flex-direction: column;
  gap: var(--pad-sm);
  padding: var(--pad-sm);
  border-radius: var(--radius);
  border: 1px solid rgba(148, 163, 184, 0.22);
  background: rgba(8, 13, 23, 0.65);
  box-shadow: inset 0 0 0 1px rgba(255, 255, 255, 0.02);
}

.editor-block-panel-header {
  display: flex;
  align-items: baseline;
  justify-content: space-between;
  gap: 12px;
}

.editor-block-panel-header h4 {
  margin: 0;
  font-size: 0.95rem;
  font-weight: 600;
  color: var(--text);
}

.editor-block-meta {
  font-size: 0.8rem;
  color: var(--text-muted);
}

.editor-week-list {
  display: flex;
  flex-direction: column;
  gap: 10px;
}

.editor-week-section {
  display: flex;
  flex-direction: column;
  gap: 8px;
  padding: 10px 12px;
  border-radius: var(--radius);
  border: 1px solid rgba(148, 163, 184, 0.22);
  background: rgba(15, 23, 42, 0.45);
  transition: border-color 0.2s ease, box-shadow 0.2s ease;
}

.editor-week-section.active {
  border-color: rgba(56, 189, 248, 0.45);
  box-shadow: 0 0 0 1px rgba(56, 189, 248, 0.2);
}

.editor-lecture-list {
  display: flex;
  flex-wrap: wrap;
  gap: 6px;
  padding-left: 4px;
}

.editor-lecture-list.collapsed {
  display: none;
}

.editor-tags-empty {
  font-size: 0.85rem;
  color: var(--text-muted);
  padding: 4px 0;
}

.editor-tags-empty.subtle {
  color: rgba(248, 250, 252, 0.6);
  font-style: italic;
}

.tag-chip {
  background: rgba(148, 163, 184, 0.18);
  border-radius: 999px;
  border: 1px solid rgba(148, 163, 184, 0.28);
  padding: 6px 14px;
  color: var(--text);
  font-size: 0.9rem;
  cursor: pointer;
  transition: background 0.2s ease, border-color 0.2s ease, color 0.2s ease, box-shadow 0.2s ease, transform 0.2s ease;
}

.tag-chip:hover {
  transform: translateY(-1px);
  border-color: rgba(148, 163, 184, 0.45);
}

.tag-chip.active {
  color: var(--bg);
  box-shadow: 0 12px 24px rgba(2, 6, 23, 0.35);
}

.tag-chip-block {
  background: rgba(192, 132, 252, 0.18);
  border-color: rgba(192, 132, 252, 0.35);
}

.tag-chip-block.active {
  background: linear-gradient(135deg, rgba(192, 132, 252, 0.92), rgba(59, 130, 246, 0.9));
}

.tag-chip-week {
  background: rgba(56, 189, 248, 0.2);
  border-color: rgba(56, 189, 248, 0.35);
}

.tag-chip-week.active {
  background: linear-gradient(135deg, rgba(56, 189, 248, 0.92), rgba(129, 140, 248, 0.88));
}

.tag-chip-lecture {
  background: rgba(134, 239, 172, 0.18);
  border-color: rgba(134, 239, 172, 0.35);
  font-size: 0.85rem;
}

.tag-chip-lecture.active {
  background: linear-gradient(135deg, rgba(134, 239, 172, 0.9), rgba(59, 130, 246, 0.85));
}

.editor-extras {
  margin-top: var(--pad);
  padding: var(--pad);
  border-radius: var(--radius);
  border: 1px solid var(--border);
  background: rgba(15, 23, 42, 0.45);
  display: flex;
  flex-direction: column;
  gap: var(--pad-sm);
}

.editor-extras-header {
  display: flex;
  align-items: center;
  justify-content: space-between;
  gap: var(--pad-sm);
}

.editor-extras-header h3 {
  margin: 0;
  font-size: 1rem;
  font-weight: 600;
}

.editor-extras-list {
  display: flex;
  flex-direction: column;
  gap: var(--pad-sm);
}

.editor-extra {
  display: flex;
  flex-direction: column;
  gap: 8px;
  padding: var(--pad-sm);
  border-radius: var(--radius);
  border: 1px solid var(--border);
  background: rgba(15, 23, 42, 0.55);
  box-shadow: inset 0 0 0 1px rgba(255, 255, 255, 0.02);
}

.editor-extra-title-row {
  display: flex;
  align-items: center;
  gap: 8px;
}

.editor-extra-title {
  flex: 1;
}

.rich-editor {
  display: flex;
  flex-direction: column;
  gap: 12px;
  background: rgba(15, 23, 42, 0.4);
  border: 1px solid var(--border);
  border-radius: var(--radius);
  padding: var(--pad-sm);
}

.rich-editor-toolbar {
  display: flex;
  flex-wrap: wrap;
  gap: 10px;
  align-items: center;
}

.rich-editor-group {
  display: inline-flex;
  align-items: center;
  gap: 6px;
  padding: 4px 6px;
  border-radius: var(--radius-sm);
  border: 1px solid rgba(148, 163, 184, 0.18);
  background: rgba(8, 13, 23, 0.6);
  backdrop-filter: blur(6px);
}

.rich-editor-label {
  font-size: 0.75rem;
  letter-spacing: 0.08em;
  text-transform: uppercase;
  color: var(--text-muted);
}

.rich-editor-btn {
  background: transparent;
  border: none;
  color: var(--text-muted);
  padding: 6px 8px;
  font-size: 0.9rem;
  cursor: pointer;
  border-radius: var(--radius-sm);
}

.rich-editor-btn:hover,
.rich-editor-btn:focus {
  background: var(--muted);
  color: var(--text);
  outline: none;
}

.rich-editor-color {
  display: inline-flex;
  align-items: center;
}

.rich-editor-color input {
  width: 34px;
  height: 30px;
  border: 1px solid rgba(148, 163, 184, 0.25);
  border-radius: var(--radius-sm);
  background: rgba(15, 23, 42, 0.4);
  padding: 0;
  cursor: pointer;
}

.rich-editor-highlight-group {
  gap: 8px;
}

.rich-editor-swatch {
  width: 26px;
  height: 26px;
  border-radius: 50%;
  border: 2px solid rgba(8, 13, 23, 0.7);
  background: var(--swatch-color, transparent);
  box-shadow: 0 0 0 2px rgba(148, 163, 184, 0.25);
  cursor: pointer;
}

.rich-editor-swatch:hover,
.rich-editor-swatch:focus {
  box-shadow: 0 0 0 2px rgba(56, 189, 248, 0.45);
  outline: none;
}

.rich-editor-swatch--clear {
  background: rgba(15, 23, 42, 0.6);
  color: var(--text-muted);
  font-size: 0.85rem;
  line-height: 1;
}

.rich-editor-swatch--clear:hover,
.rich-editor-swatch--clear:focus {
  color: var(--text);
}

.rich-editor-select,
.rich-editor-size {
  background: rgba(15, 23, 42, 0.6);
  border: 1px solid rgba(148, 163, 184, 0.2);
  border-radius: var(--radius-sm);
  color: var(--text);
  padding: 6px 10px;
  cursor: pointer;
  font-size: 0.9rem;
  min-width: 120px;
}

.rich-editor-area {
  min-height: 150px;
  padding: 12px;
  border: 1px solid rgba(148, 163, 184, 0.2);
  border-radius: var(--radius);
  background: rgba(2, 6, 23, 0.55);
  overflow: auto;
  word-break: break-word;
  backdrop-filter: blur(4px);
}

.rich-editor-area:focus {
  outline: 2px solid var(--blue);
  outline-offset: 2px;
}

.editor-form textarea.input {
  min-height: 90px;
  resize: vertical;
}

.editor-actions {
  display: flex;
  flex-wrap: wrap;
  gap: var(--pad-sm);
  align-items: center;
  margin-top: var(--pad);
}

.editor-actions .btn {
  min-width: 140px;
}

.editor-status {
  margin-left: auto;
  font-size: 0.85rem;
  opacity: 0.8;
}

.editor-tags {
  margin-top: var(--pad);
  padding: var(--pad);
  background: rgba(15, 23, 42, 0.45);
  border-radius: var(--radius);
  border: 1px solid var(--border);
  max-height: min(420px, 50vh);
  overflow: auto;
  display: flex;
  flex-direction: column;
  gap: var(--pad-sm);
}

.editor-tags-title {
  font-weight: 600;
  margin: 0;
  font-size: 1rem;
}

.editor-tag-block {
  padding: 8px;
  border-radius: var(--radius-sm);
  background: rgba(8, 13, 23, 0.45);
}

.editor-tag-block:last-child {
  margin-bottom: 0;
}

.window-dock {
  position: fixed;
  top: 50%;
  left: 0;
  transform: translateY(-50%);
  display: flex;
  align-items: center;
  gap: 0;
  z-index: 2100;
  pointer-events: none;
}

.window-dock-handle {
  pointer-events: auto;
  background: var(--blue);
  color: #000;
  border: none;
  border-radius: 0 var(--radius) var(--radius) 0;
  padding: 10px 6px;
  writing-mode: vertical-rl;
  text-orientation: mixed;
  font-weight: 600;
  cursor: pointer;
  box-shadow: 0 6px 16px rgba(0, 0, 0, 0.45);
}

.window-dock-list {
  pointer-events: auto;
  display: none;
  flex-direction: column;
  gap: var(--pad-sm);
  background: var(--panel);
  border: 1px solid var(--border);
  border-left: none;
  border-radius: 0 var(--radius) var(--radius) 0;
  padding: var(--pad);
  max-height: 70vh;
  overflow: auto;
  box-shadow: 0 12px 24px rgba(0, 0, 0, 0.45);
}

.window-dock.open .window-dock-list {
  display: flex;
}

.dock-entry {
  background: var(--muted);
  border: 1px solid var(--border);
  color: var(--text);
  text-align: left;
  padding: 6px 12px;
  border-radius: var(--radius);
  cursor: pointer;
  white-space: nowrap;
}

.dock-entry:hover {
  background: var(--blue);
  color: #000;
}

.modal {
  position: fixed;
  inset: 0;
  background: rgba(0,0,0,0.6);
  display: flex;
  align-items: flex-start;
  justify-content: center;
  overflow-y: auto;
  padding: 40px 0;
}

.modal .card {
  width: 90%;
  max-width: 600px;
  max-height: 80vh;
  overflow-y: auto;
}

/* Cleaner modal form layout */
.modal-form {
  display: flex;
  flex-direction: column;
  gap: var(--pad);
}

.modal-form label {
  display: flex;
  flex-direction: column;
  gap: 4px;
}

.modal-form .input {
  width: 100%;
}

.modal-form textarea.input {
  min-height: 80px;
  resize: vertical;
}

.modal-actions {
  display: flex;
  justify-content: flex-end;
  gap: var(--pad);
  margin-top: var(--pad);
}

/* Tagging rows */
.tag-wrap {
  display: flex;
  flex-direction: column;
  gap: 4px;
}

.tag-row {
  display: flex;
  flex-wrap: wrap;
  gap: 8px;
}

.modal-form label.tag-label {
  flex-direction: row;
  align-items: center;
  gap: 4px;
}

.block-section {
  margin: var(--pad-sm) 0;
}

.week-section {
  margin-left: var(--pad-sm);
}

.chips {
  display: flex;
  gap: 4px;
  flex-wrap: wrap;
}

.chip {
  background: linear-gradient(135deg, rgba(56, 189, 248, 0.18), rgba(192, 132, 252, 0.22));
  border-radius: 999px;
  padding: 4px 10px;
  border: 1px solid rgba(148, 163, 184, 0.28);
  color: var(--text);
  font-size: 0.8rem;
  letter-spacing: 0.01em;
}

.chip.active {
  background: linear-gradient(135deg, rgba(56, 189, 248, 0.85), rgba(192, 132, 252, 0.88));
  color: var(--bg);
  border-color: transparent;
}

.chip-remove {
  background: none;
  border: none;
  margin-left: 4px;
  cursor: pointer;
  color: var(--text);
}

.chip-input {
  background: var(--muted);
  border: none;
  color: var(--text);
  padding: 2px 4px;
  outline: none;
}

/* Study Builder */
.builder {
  padding: var(--pad-lg);
}

.builder-layout {
  display: grid;
  grid-template-columns: minmax(0, 2.5fr) minmax(260px, 1fr);
  gap: var(--pad-lg);
}

@media (max-width: 960px) {
  .builder-layout {
    grid-template-columns: 1fr;
  }
  .builder-controls {
    order: -1;
  }
}

.builder-blocks {
  display: flex;
  flex-direction: column;
  gap: var(--pad-lg);
}

.builder-block-card {
  display: flex;
  flex-direction: column;
  gap: var(--pad);
  transition: border-color 0.2s ease, box-shadow 0.2s ease;
}

.builder-block-card.active {
  border-color: rgba(56, 189, 248, 0.6);
  box-shadow: 0 0 0 2px rgba(56, 189, 248, 0.35);
  background: linear-gradient(150deg, rgba(13, 22, 38, 0.92), rgba(56, 189, 248, 0.16));
}

.builder-block-header {
  display: flex;
  flex-wrap: wrap;
  gap: var(--pad-sm);
  align-items: center;
}

.builder-collapse-toggle {
  border: none;
  background: transparent;
  color: var(--gray);
  padding: 0;
  width: 1.75rem;
  height: 1.75rem;
  border-radius: var(--radius);
  display: inline-flex;
  align-items: center;
  justify-content: center;
  cursor: pointer;
  font-size: 1rem;
  line-height: 1;
  transition: color 0.2s ease, background-color 0.2s ease;
}

.builder-collapse-toggle:hover {
  color: var(--text);
  background: var(--muted);
}

.builder-collapse-toggle:focus-visible {
  outline: 2px solid var(--blue);
  outline-offset: 2px;
}

.builder-collapse-toggle-block {
  font-size: 1.2rem;
}

.builder-block-header h3 {
  margin: 0;
  font-size: 1.1rem;
}

.builder-block-meta {
  color: var(--gray);
  font-size: 0.9rem;
}

.builder-block-actions {
  display: flex;
  flex-wrap: wrap;
  gap: var(--pad-sm);
  margin-left: auto;
}

.builder-block-card.is-collapsed .builder-week-list {
  display: none;
}

.builder-unlabeled-note {
  color: var(--gray);
  font-size: 0.95rem;
}

.builder-week-list {
  display: flex;
  flex-direction: column;
  gap: var(--pad);
}

.builder-week-card {
  background: var(--muted);
  border-radius: var(--radius);
  padding: var(--pad);
  display: flex;
  flex-direction: column;
  gap: var(--pad-sm);
}

.builder-week-card.is-collapsed .builder-lecture-list {
  display: none;
}

.builder-week-header {
  display: flex;
  flex-wrap: wrap;
  align-items: center;
  gap: var(--pad-sm);
}

.builder-week-meta {
  color: var(--gray);
  font-size: 0.85rem;
}

.builder-week-actions {
  display: flex;
  align-items: center;
  gap: var(--pad-sm);
  margin-left: auto;
}

.builder-lecture-list {
  display: flex;
  flex-wrap: wrap;
  gap: var(--pad-sm);
}

.settings-lecture-toggle {
  margin-top: var(--pad-sm);
  align-self: flex-start;
}

.settings-lecture-section {
  display: flex;
  flex-direction: column;
  gap: var(--pad-sm);
  margin-top: var(--pad-sm);
}

.builder-controls {
  display: flex;
  flex-direction: column;
  gap: var(--pad-lg);
}

.builder-filter-card,
.builder-summary-card {
  display: flex;
  flex-direction: column;
  gap: var(--pad);
}

.builder-section-title {
  font-size: 0.85rem;
  text-transform: uppercase;
  letter-spacing: 0.08em;
  color: var(--gray);
}

.builder-pill-row {
  display: flex;
  flex-wrap: wrap;
  gap: var(--pad-sm);
}

.builder-selection-meta {
  display: flex;
  flex-wrap: wrap;
  gap: var(--pad-sm);
  font-size: 0.85rem;
  color: var(--gray);
}

.builder-count {
  font-weight: 600;
}

.builder-summary-actions {
  display: flex;
  flex-direction: column;
  gap: var(--pad-sm);
}

.builder-pill {
  background: rgba(56, 189, 248, 0.12);
  border: 1px solid rgba(56, 189, 248, 0.28);
  border-radius: 999px;
  color: var(--text);
  padding: 6px 16px;
  cursor: pointer;
  transition: background 0.2s ease, border-color 0.2s ease, color 0.2s ease, transform 0.2s ease, box-shadow 0.2s ease;
}

.builder-pill:hover {
  transform: translateY(-1px);
  border-color: rgba(56, 189, 248, 0.5);
}

.builder-pill.active {
  background: linear-gradient(135deg, rgba(56, 189, 248, 0.9), rgba(192, 132, 252, 0.88));
  color: var(--bg);
  border-color: transparent;
  box-shadow: 0 12px 24px rgba(2, 6, 23, 0.3);
}

.builder-pill-week {
  background: rgba(59, 130, 246, 0.16);
  border-color: rgba(59, 130, 246, 0.32);
  font-weight: 600;
}

.builder-pill-week.active {
  background: linear-gradient(135deg, rgba(59, 130, 246, 0.92), rgba(125, 211, 252, 0.9));
}

.builder-pill-lecture {
  background: rgba(134, 239, 172, 0.16);
  border-color: rgba(134, 239, 172, 0.32);
  font-size: 0.9rem;
}

.builder-pill-lecture.active {
  background: linear-gradient(135deg, rgba(134, 239, 172, 0.94), rgba(59, 130, 246, 0.85));
  color: var(--bg);
}

.builder-pill-small {
  font-size: 0.85rem;
  padding: 4px 12px;
}

.builder-pill-outline {
  border-style: dashed;
}

.builder-action {
  background: none;
  border: none;
  color: var(--blue);
  font-size: 0.85rem;
  cursor: pointer;
  padding: 2px 4px;
  border-radius: var(--radius);
  transition: background 0.15s ease, color 0.15s ease;
}

.builder-action:hover {
  background: rgba(166, 217, 255, 0.1);
  color: #fff;
}

.builder-empty {
  color: var(--gray);
  font-size: 0.9rem;
}

/* Flashcards */
.flashcard {
  display: flex;
  flex-direction: column;
  gap: var(--pad);
}

.flash-section {
  margin-top: var(--pad);
  cursor: pointer;
}

.flash-heading {
  font-weight: 600;
}

.flash-body {
  display: none;
  margin-top: 4px;
  white-space: normal;
}

.flash-section.revealed .flash-body {
  display: block;
}

/* Browse cards */
.block-header {
  background: linear-gradient(90deg, var(--purple), var(--blue));
  padding: var(--pad-sm);
  border-radius: var(--radius);
  font-weight: 600;
  color: #000;
  margin-bottom: var(--pad-sm);
  border: none;
  width: 100%;
  text-align: left;
  cursor: pointer;
  font: inherit;
  transition: none;
  display: block;
}

.block-header:hover {
  transform: none;
  box-shadow: none;
}

.block-section.collapsed .week-section {
  display: none;
}

.week-section h3 {
  margin: var(--pad-sm) 0;
  font-size: 1rem;
}

.week-header {
  margin: var(--pad-sm) 0;
  font-size: 1rem;
  background: none;
  border: none;
  color: inherit;
  padding: 4px 6px;
  display: flex;
  align-items: center;
  gap: 8px;
  cursor: pointer;
  font: inherit;
  text-align: left;
  width: 100%;
  border-radius: var(--radius);
  transition: none;
  font-weight: 600;
}

.week-header:hover {
  background: rgba(255, 255, 255, 0.06);
  transform: none;
  box-shadow: none;
}

.week-section.collapsed .card-list {
  display: none;
}

.card-list {
  --entry-scale: 1;
  --entry-columns: 3;
  display: flex;
  flex-direction: column;
  gap: calc(var(--pad-sm) * var(--entry-scale));
}

.card-list.grid-layout {
  display: grid;
  grid-template-columns: repeat(var(--entry-columns), minmax(0, 1fr));
  gap: calc(var(--pad-sm) * var(--entry-scale));
  align-items: start;
}

.card-list.grid-layout .item-card {
  height: auto;
}

.entry-layout-toolbar {
  display: flex;
  flex-wrap: wrap;
  gap: var(--pad-sm);
  align-items: center;
  margin-bottom: var(--pad);
  padding: 10px var(--pad);
  background: rgba(15, 23, 42, 0.35);
  border: 1px solid var(--border);
  border-radius: var(--radius);
}

.layout-toggle {
  display: inline-flex;
  background: rgba(15, 23, 42, 0.55);
  border: 1px solid var(--border);
  border-radius: var(--radius);
  overflow: hidden;
}

.layout-btn {
  background: transparent;
  border: none;
  color: var(--text-muted);
  padding: 6px 14px;
  cursor: pointer;
}

.layout-btn:hover {
  background: rgba(56, 189, 248, 0.12);
  color: var(--text);
}

.layout-btn.active {
  background: var(--accent);
  color: #041021;
}

.layout-control {
  display: flex;
  align-items: center;
  gap: var(--pad-sm);
  font-size: 0.9rem;
}

.layout-controls {
  display: flex;
  flex-wrap: wrap;
  align-items: center;
  gap: var(--pad-sm);
}

.layout-advanced-toggle {
  background: rgba(15, 23, 42, 0.55);
  border: 1px solid var(--border);
  border-radius: var(--radius-sm);
  color: var(--text-muted);
  padding: 6px 12px;
}

.layout-advanced-toggle:hover {
  color: var(--text);
}

.layout-advanced-toggle.active {
  background: rgba(56, 189, 248, 0.18);
  color: var(--text);
  border-color: var(--accent);
}

.layout-control input[type="range"] {
  width: 132px;
  height: 6px;
  border-radius: 999px;
  background: rgba(148, 163, 184, 0.2);
  accent-color: var(--purple);
}

.layout-control input[type="range"]::-webkit-slider-runnable-track {
  height: 6px;
  border-radius: 999px;
  background: linear-gradient(90deg, rgba(192, 132, 252, 0.35), rgba(56, 189, 248, 0.35));
}

.layout-control input[type="range"]::-webkit-slider-thumb {
  -webkit-appearance: none;
  width: 16px;
  height: 16px;
  border-radius: 50%;
  background: var(--purple);
  border: 2px solid #060b1b;
  box-shadow: 0 0 0 2px rgba(192, 132, 252, 0.35);
  margin-top: -5px;
}

.layout-control input[type="range"]::-moz-range-track {
  height: 6px;
  border-radius: 999px;
  background: linear-gradient(90deg, rgba(192, 132, 252, 0.35), rgba(56, 189, 248, 0.35));
}

.layout-control input[type="range"]::-moz-range-thumb {
  width: 16px;
  height: 16px;
  border-radius: 50%;
  background: var(--purple);
  border: 2px solid #060b1b;
  box-shadow: 0 0 0 2px rgba(192, 132, 252, 0.35);
}

.layout-value {
  min-width: 3ch;
  text-align: right;
  font-variant-numeric: tabular-nums;
  color: var(--text-muted);
}

.item-card {
  --card-scale: var(--entry-scale, 1);
  background: linear-gradient(155deg, rgba(14, 22, 36, 0.85), rgba(8, 13, 23, 0.95));
  border: 1px solid var(--border);
  border-radius: var(--radius-lg);
  box-shadow: 0 14px 32px rgba(2, 6, 23, 0.4);
  width: 100%;
  font-size: calc(1rem * var(--card-scale));
  padding: calc(var(--pad) * 0.6 * var(--card-scale));
  transition: transform 0.2s ease, box-shadow 0.2s ease, background 0.2s ease;
}

.item-card:hover {
  transform: translateY(-4px);
  box-shadow: 0 20px 48px rgba(2, 6, 23, 0.5);
}

.item-card.expanded {
  background: rgba(15, 23, 42, 0.88);
}

.item-card .card-header {
  display: flex;
  justify-content: flex-start;
  align-items: center;
  gap: 12px;
  padding: calc(var(--pad-sm) * var(--card-scale));
  position: relative;
}

.card-title-btn {
  background: none;
  border: none;
  color: inherit;
  text-align: left;
  flex: 1;
  font-size: calc(1.35rem * var(--card-scale));
  font-weight: 700;
  cursor:pointer;
  line-height: 1.2;
  border-radius: var(--radius-sm);
  padding: 4px 6px 4px 0;
  transition: color 0.2s ease, background 0.2s ease;
}

.card-title-btn:hover {
  color: var(--accent);
}

.card-title-btn:focus-visible {
  outline: none;
  background: rgba(56, 189, 248, 0.12);
  box-shadow: 0 0 0 2px rgba(56, 189, 248, 0.35);
  color: var(--accent);
}


.card-settings {
  position: relative;
  margin-left: auto;
  display: flex;
  align-items: center;
  justify-content: flex-end;
  gap: 10px;
  z-index: 5;
  flex: 0 0 auto;
}

.card-settings-toggle {
  width: 46px;
  height: 46px;
  border-radius: 16px;
  transition: background 0.2s ease, color 0.2s ease, border-color 0.2s ease, box-shadow 0.2s ease;
}

.card-settings.open .card-settings-toggle {
  background: linear-gradient(135deg, rgba(192, 132, 252, 0.9), rgba(56, 189, 248, 0.88));
  color: var(--bg);
  border-color: transparent;
  box-shadow: 0 12px 24px rgba(2, 6, 23, 0.35);
}

.card-settings-toggle svg {
  width: 26px;
  height: 26px;
}

.card-menu {
  position: absolute;
  top: 50%;
  right: 56px;
  transform: translateY(-50%);
  display: flex;
  align-items: center;
  flex-wrap: nowrap;
  gap: 10px;
  padding: 10px 14px;
  min-width: max-content;
  background: linear-gradient(155deg, rgba(15, 23, 42, 0.94), rgba(8, 13, 23, 0.96));
  border-radius: var(--radius);
  border: 1px solid rgba(148, 163, 184, 0.28);
  box-shadow: 0 18px 36px rgba(2, 6, 23, 0.5);
  z-index: 10;
}

.card-menu.hidden {
  display: none;
}

.card-menu .icon-btn {
  width: 40px;
  height: 40px;
  font-size: 18px;
}

.identifiers {
  display:flex;
  gap:4px;
  flex-wrap:wrap;
  margin-bottom:var(--pad-sm);
}

.icon-btn {
  background: rgba(15, 23, 42, 0.55);
  border: 1px solid rgba(148, 163, 184, 0.28);
  cursor: pointer;
  color: var(--text-muted);
  padding: 6px;
  border-radius: 12px;
  width: 36px;
  height: 36px;
  display: flex;
  align-items: center;
  justify-content: center;
  font-size: 18px;
  line-height: 1;
  transition: background 0.2s ease, color 0.2s ease, border-color 0.2s ease, box-shadow 0.2s ease;
}

.icon-btn.card-settings-toggle {
  width: 46px;
  height: 46px;
}

.icon-btn:hover {
  background: rgba(56, 189, 248, 0.18);
  color: var(--text);
  border-color: rgba(56, 189, 248, 0.45);
  box-shadow: 0 10px 18px rgba(2, 6, 23, 0.3);
}

.icon-btn.danger {
  color: #fca5a5;
  border-color: rgba(248, 113, 113, 0.35);
  background: rgba(248, 113, 113, 0.12);
}

.icon-btn.danger:hover {
  background: linear-gradient(135deg, rgba(248, 113, 113, 0.9), rgba(244, 63, 94, 0.85));
  color: #210308;
  border-color: transparent;
  box-shadow: 0 12px 22px rgba(244, 63, 94, 0.35);
}

.icon-btn.ghost {
  width: 30px;
  height: 30px;
  border-radius: 999px;
  background: transparent;
  border-color: transparent;
  color: var(--text-muted);
}

.icon-btn.ghost:hover {
  background: rgba(148, 163, 184, 0.2);
  color: var(--text);
}

.card-body {
  padding: calc(var(--pad-sm) * var(--card-scale));
  display:none;
  flex:1;
  overflow:auto;
  border-top: 1px solid rgba(148, 163, 184, 0.18);
  margin-top: calc(var(--pad-sm) * var(--card-scale));
}

.item-card.expanded .card-body {
  display:block;
}

.section {
  border-left:3px solid var(--border);
  padding-left: calc(10px * var(--card-scale));
  margin-top: calc(12px * var(--card-scale));
  display: flex;
  flex-direction: column;
  gap: calc(6px * var(--card-scale));
}

.section:first-of-type {
  margin-top: 0;
}

.section.section--extra {
  border-left-color: var(--accent);
}

.section-title {
  font-size: calc(12px * var(--card-scale));
  text-transform: uppercase;
  letter-spacing: 0.12em;
  color: var(--text-muted);
}

.section-content {
  background: rgba(15, 23, 42, 0.45);
  border-radius: calc(8px * var(--card-scale));
  padding: calc(10px * var(--card-scale));
  border: 1px solid rgba(148, 163, 184, 0.18);
  overflow-wrap: anywhere;
  word-break: break-word;
}

.table-extra {
  display: flex;
  flex-direction: column;
  gap: 6px;
  background: rgba(15, 23, 42, 0.45);
  border: 1px solid rgba(148, 163, 184, 0.18);
  border-radius: var(--radius-sm);
  padding: 8px;
  margin-bottom: 8px;
}

.table-extra:last-child {
  margin-bottom: 0;
}

.table-extra-title {
  font-size: 0.85rem;
  text-transform: uppercase;
  letter-spacing: 0.08em;
  color: var(--text-muted);
}

.rich-content {
  white-space: normal;
  word-break: break-word;
}

.rich-content p {
  margin: 0 0 0.75em;
}

.rich-content p:last-child {
  margin-bottom: 0;
}

.rich-content ul,
.rich-content ol {
  padding-left: 1.25em;
}

.rich-content img,
.rich-content video,
.rich-content iframe,
.rich-content audio {
  max-width: 100%;
  height: auto;
  border-radius: var(--radius-sm, 6px);
  display: block;
  margin: 0.5em 0;
}

.facts {
  margin-top: calc(8px * var(--card-scale));
}

.link-chip {
  margin-top:8px;
}

.flash-answer {
  display: none;
  white-space: pre-wrap;
}

.flashcard.revealed .flash-answer {
  display: block;
}

/* Decks */
.deck-list {
  display:flex;
  flex-wrap:wrap;
  gap:var(--pad);
  padding:var(--pad);
}
.deck {
  background:var(--panel);
  border:1px solid var(--border);
  border-radius:var(--radius);
  padding:var(--pad-lg);
  cursor:pointer;
  box-shadow:0 2px 4px rgba(0,0,0,0.2);
  position:relative;
  width:200px;
  display:flex;
  flex-direction:column;
  align-items:center;
  text-align:center;
  transition:transform 0.3s ease;
}
.deck-title { font-weight:600; margin-bottom:4px; }
.deck-meta { font-size:0.85rem; color:var(--gray); }
.deck.pop { transform:scale(1.05); z-index:2; }
.deck-fan {
  position:absolute;
  top:50%;
  left:50%;
  transform:translate(-50%,-50%);
  pointer-events:none;
}
.deck-fan .fan-card {
  position:absolute;
  width:70px;
  height:90px;
  background:var(--panel);
  border:1px solid var(--border);
  border-radius:var(--radius);
  display:flex;
  align-items:center;
  justify-content:center;
  font-size:0.65rem;
  color:var(--text);
  opacity:0;
  transform-origin:bottom center;
  transition:opacity 0.3s ease, transform 0.3s ease;
  white-space:nowrap;
  overflow:hidden;
  text-overflow:ellipsis;
}
.deck-viewer {
  position: relative;
  text-align: center;
  padding: var(--pad);
  display: flex;
  flex-direction: column;
  align-items: center;
  justify-content: center;
  min-height: 70vh;
}
.deck-card {
  margin:0 auto;
}

.deck-card .item-card {
  width:40vw;
  height:20vh;
  overflow:hidden;
  display:flex;
  flex-direction:column;
}

.deck-card .item-card.expanded {
  height:70vh;
}

.deck-card .item-card .card-body {
  display:none;
  flex:1;
  overflow:auto;
}

.deck-card .item-card.expanded .card-body {
  display:block;
}

.deck-card .item-card.expanded .section-content {
  overflow-y:auto;
}
.deck-prev, .deck-next {
  position:absolute;
  top:50%;
  transform:translateY(-50%);
  background:var(--muted);
  color:var(--text);
  padding:8px;
  border-radius:var(--radius);
  cursor:pointer;
  border:1px solid var(--border);
}
.deck-prev { left:var(--pad); }
.deck-next { right:var(--pad); }
.deck-prev:hover, .deck-next:hover {
  transform:translateY(calc(-50% - 2px));
}
.deck-related {
  display:flex;
  flex-wrap:wrap;
  gap:var(--pad);
  justify-content:center;
  margin-top:var(--pad);
  opacity:0;
  transform:translateY(-10px);
  transition:opacity 0.3s ease, transform 0.3s ease;
}
.deck-related:not(.hidden) {
  opacity:1;
  transform:translateY(0);
}
.deck-related .related-card {
  opacity:0;
  transform:scale(0.95);
  transition:opacity 0.3s ease, transform 0.3s ease;
}
.deck-related .related-card.visible {
  opacity:1;
  transform:scale(1);
}
.deck-close {
  margin-top:var(--pad);
}
.hidden { display:none !important; }

.title-cell{
  display:flex;
  flex-direction:column;
  gap:4px;
  margin-bottom:var(--pad);
}
.title-cell .title{
  font-size:1.25rem;
  font-weight:600;
}
.title-cell .actions{
  margin-top:4px;
}

/* Map */
.map-svg {
  width: 100%;
  height: 100%;
  cursor: grab;
  background:
    radial-gradient(circle at 18% 22%, rgba(148, 163, 184, 0.12), transparent 58%),
    linear-gradient(160deg, #0b1422 0%, #0a101b 45%, #05070d 100%);
  border-top: 1px solid rgba(148, 163, 184, 0.24);
}
.map-node {
  cursor: inherit;
  stroke: rgba(15, 23, 42, 0.75);
  stroke-width: 1.6;
  vector-effect: non-scaling-stroke;
}
.map-edge {
  stroke: var(--gray);
  stroke-width: 4;
  cursor: inherit;
  vector-effect: non-scaling-stroke;
  pointer-events: stroke;

  fill: none;
  stroke-linecap: round;

}
.map-edge.edge-glow {
  filter: drop-shadow(0 0 6px rgba(255, 255, 255, 0.65));
}

.map-edge-decoration {
  pointer-events: none;
  stroke: var(--panel);
  vector-effect: non-scaling-stroke;
}

.map-label {
  fill: var(--text);
  font-size: 16px;
  font-weight: 600;
  text-anchor: middle;
  pointer-events: none;
  text-shadow: 0 0 6px rgba(0, 0, 0, 0.45);
}

.map-edge-tooltip {
  position: absolute;
  background: rgba(15, 23, 42, 0.92);
  color: var(--text);
  padding: 6px 10px;
  border-radius: 8px;
  border: 1px solid rgba(148, 163, 184, 0.35);
  font-size: 13px;
  pointer-events: none;
  white-space: normal;
  box-shadow: 0 10px 24px rgba(15, 23, 42, 0.45);
  transform: translate3d(0, 0, 0);
  max-width: 320px;
  line-height: 1.4;
}

.line-menu {
  position: absolute;
  background: var(--panel);
  border: 1px solid var(--border);
  padding: 8px;
  border-radius: var(--radius);
  color: var(--text);
  z-index: 1000;
  display: flex;
  flex-direction: column;
  gap: 4px;
}
.line-menu label {
  display: flex;
  flex-direction: column;
  font-size: 12px;
  gap: 2px;
}

.map-container {
  position: relative;
  width: 100%;
  height: 100%;
}

.map-area-interacting {
  user-select: none;
  -webkit-user-select: none;
}

.map-toolbox {
  position: absolute;
  top: 16px;
  left: 16px;
  display: inline-flex;
  align-items: center;
  gap: 10px;
  padding: 6px 12px;
  border-radius: 999px;
  background: rgba(15, 23, 42, 0.28);
  border: 1px solid rgba(148, 163, 184, 0.38);
  box-shadow: 0 18px 38px rgba(8, 15, 28, 0.42);
  backdrop-filter: blur(16px) saturate(150%);
  -webkit-backdrop-filter: blur(16px) saturate(150%);
  z-index: 10;
  transition: background 0.2s ease, border-color 0.2s ease, box-shadow 0.2s ease;
}

.map-toolbox:hover {
  background: rgba(15, 23, 42, 0.36);
  border-color: rgba(203, 213, 225, 0.45);
  box-shadow: 0 20px 42px rgba(8, 15, 28, 0.48);
}

.map-toolbox-drag {
  width: 28px;
  height: 28px;
  border-radius: 999px;
  background: rgba(148, 163, 184, 0.16);
  border: 1px solid rgba(148, 163, 184, 0.35);
  display: grid;
  place-items: center;
  font-size: 14px;
  color: rgba(226, 232, 240, 0.85);
  cursor: grab;
  padding: 0;
  transition: background 0.2s ease, border-color 0.2s ease, transform 0.2s ease, box-shadow 0.2s ease;
}

.map-toolbox-drag:hover {
  background: rgba(148, 163, 184, 0.26);
  border-color: rgba(203, 213, 225, 0.45);
  box-shadow: 0 10px 24px rgba(8, 15, 28, 0.35);
}

.map-toolbox-drag:active {
  cursor: grabbing;
  transform: scale(0.96);
}

.map-tool-list {
  display: inline-flex;
  gap: 6px;
}

.map-tool {
  width: 36px;
  height: 36px;
  border-radius: 12px;
  background: rgba(148, 163, 184, 0.14);
  border: 1px solid rgba(148, 163, 184, 0.24);
  color: rgba(226, 232, 240, 0.92);
  font-size: 18px;
  display: flex;
  align-items: center;
  justify-content: center;
  line-height: 1;
  cursor: pointer;
  padding: 0;
  transition: background 0.2s ease, border-color 0.2s ease, transform 0.2s ease, box-shadow 0.2s ease;
}

.map-tool:hover {
  background: rgba(148, 163, 184, 0.28);
  border-color: rgba(203, 213, 225, 0.5);
  box-shadow: 0 10px 20px rgba(8, 15, 28, 0.34);
  transform: translateY(-1px);
}

.map-tool.active {
  background: rgba(166, 217, 255, 0.95);
  color: #041026;
  border-color: rgba(166, 217, 255, 1);
  box-shadow: 0 12px 26px rgba(8, 15, 28, 0.4);
}

.map-tool-badges {
  display: inline-flex;
  gap: 6px;
}

.map-tool-badge {
  display: inline-flex;
  align-items: center;
  gap: 4px;
  padding: 3px 8px;
  border-radius: 999px;
  background: rgba(148, 163, 184, 0.18);
  border: 1px solid rgba(148, 163, 184, 0.3);
  color: rgba(226, 232, 240, 0.88);
  font-size: 11px;
  line-height: 1;
}

.map-tool-badge span {
  font-size: 12px;
}

.map-tool-badge strong {
  font-weight: 600;
  color: rgba(226, 232, 240, 0.96);
  font-size: 11px;
}

.map-hidden-panel {
  position: absolute;
  top: 16px;
  right: 16px;
  width: 260px;
  max-height: calc(100% - 32px);
  background: var(--panel);
  border: 1px solid var(--border);
  border-radius: var(--radius-lg);
  display: flex;
  flex-direction: column;
  gap: 12px;
  padding: 12px;
  box-shadow: 0 10px 24px rgba(0,0,0,0.45);
  z-index: 10;
}

.map-hidden-panel.hidden {
  display: none;
}

.map-hidden-header {
  display: flex;
  align-items: center;
  justify-content: space-between;
  gap: 8px;
}

.map-hidden-tabs {
  display: flex;
  gap: 6px;
  flex: 1;
}

.map-hidden-tabs button {
  flex: 1;
  background: var(--muted);
  color: var(--text);
  border: 1px solid var(--border);
  border-radius: var(--radius);
  padding: 4px 6px;
  cursor: pointer;
  font-size: 13px;
}

.map-hidden-tabs button.active {
  background: var(--blue);
  color: #000;
}

.map-hidden-close {
  background: transparent;
  color: var(--gray);
  border: 1px solid var(--border);
  border-radius: var(--radius);
  padding: 4px 8px;
  cursor: pointer;
  font-size: 13px;
}

.map-hidden-body {
  flex: 1;
  overflow-y: auto;
}

.map-hidden-list {
  display: flex;
  flex-direction: column;
  gap: 8px;
}

.map-hidden-item {
  display: flex;
  align-items: center;
  justify-content: space-between;
  gap: 8px;
  background: var(--muted);
  border: 1px solid var(--border);
  border-radius: var(--radius);
  padding: 6px 8px;
  font-size: 14px;
}

.map-hidden-item.draggable {
  cursor: grab;
}

.map-hidden-item.draggable:active {
  cursor: grabbing;
}

.map-hidden-item button {
  background: var(--blue);
  color: #000;
  border: 1px solid var(--border);
  border-radius: var(--radius);
  padding: 4px 8px;
  cursor: pointer;
  font-size: 12px;
}

.map-hidden-empty {
  text-align: center;
  color: var(--gray);
  padding: 16px 0;
  font-size: 14px;
}

.map-hidden-toggle {
  position: absolute;
  top: 16px;
  right: 16px;
  background: var(--panel);
  color: var(--text);
  border: 1px solid var(--border);
  border-radius: var(--radius-lg);
  padding: 8px 12px;
  cursor: pointer;
  z-index: 9;
}

body.map-toolbox-dragging {
  user-select: none;
  cursor: grabbing;
}

.map-drag-ghost {
  position: fixed;
  pointer-events: none;
  background: var(--panel);
  border: 1px solid var(--border);
  border-radius: var(--radius);
  padding: 6px 10px;
  box-shadow: 0 10px 24px rgba(0,0,0,0.45);
  color: var(--text);
  font-size: 14px;
  z-index: 1000;
}

.map-selection {
  position: absolute;
  border: 1px dashed var(--blue);
  background: rgba(166, 217, 255, 0.12);
  pointer-events: none;
  z-index: 5;
}

.map-selection.hidden {
  display: none;
}

.map-node.selected {
  stroke: var(--yellow);
  stroke-width: 3;
}

.map-label.selected {
  fill: var(--yellow);
  font-weight: 600;
}

.map-node.pending {
  stroke: var(--pink);
  stroke-width: 4;
}

.map-label.pending {
  fill: var(--pink);
  font-weight: 600;
}

/* Exams */
.exam-view {
  padding: var(--pad-lg);
  display: flex;
  flex-direction: column;
  gap: var(--pad-lg);
}

.exam-controls {
  display: flex;
  flex-direction: column;
  gap: var(--pad);
}

.exam-heading h1 {
  margin: 0;
}

.exam-heading p {
  margin: 4px 0 0;
  color: var(--gray);
  font-size: 0.95rem;
}

.exam-control-actions {
  display: flex;
  gap: var(--pad);
  flex-wrap: wrap;
}

.exam-status {
  color: #f97373;
  min-height: 1.2em;
}

.exam-grid {
  display: grid;
  gap: var(--pad-lg);
  grid-template-columns: repeat(auto-fit, minmax(320px, 1fr));
}

.exam-card {
  display: flex;
  flex-direction: column;
  gap: var(--pad);
}

.exam-card-title {
  margin: 0;
}

.exam-card-meta {
  display: flex;
  gap: var(--pad);
  flex-wrap: wrap;
  color: var(--gray);
  font-size: 0.9rem;
}

.exam-card-stats {
  display: flex;
  flex-wrap: wrap;
  gap: var(--pad);
}

.exam-saved-banner {
  background: rgba(166, 217, 255, 0.15);
  border: 1px solid var(--border);
  border-radius: var(--radius);
  padding: var(--pad-sm) var(--pad);
  color: var(--blue);
  font-size: 0.9rem;
}

.exam-stat {
  background: var(--muted);
  border-radius: var(--radius);
  padding: var(--pad-sm) var(--pad);
  min-width: 110px;
  display: flex;
  flex-direction: column;
  gap: 4px;
}

.exam-stat-label {
  font-size: 0.75rem;
  color: var(--gray);
  text-transform: uppercase;
  letter-spacing: 0.04em;
}

.exam-stat-value {
  font-size: 1.1rem;
  font-weight: 600;
}

.exam-card-actions {
  display: flex;
  flex-wrap: wrap;
  gap: var(--pad);
}

.exam-attempts {
  display: flex;
  flex-direction: column;
  gap: var(--pad-sm);
}

.exam-attempts h3 {
  margin: 0;
}

.exam-attempts-header {
  display: flex;
  align-items: center;
  justify-content: space-between;
  gap: var(--pad);
}

.exam-attempts.collapsed .exam-attempt-list {
  display: none;
}

.exam-attempt-toggle {
  background: none;
  border: 1px solid var(--border);
  color: var(--gray);
  font-size: 0.85rem;
  padding: 4px 10px;
}

.exam-attempt-toggle:hover {
  transform: none;
  box-shadow: none;
  border-color: var(--blue);
  color: var(--blue);
}

.exam-attempt-empty {
  margin: 0;
  color: var(--gray);
}

.exam-attempt-list {
  display: flex;
  flex-direction: column;
  gap: var(--pad-sm);
}

.exam-attempt-row {
  display: flex;
  justify-content: space-between;
  align-items: center;
  gap: var(--pad);
  background: var(--muted);
  border-radius: var(--radius);
  padding: var(--pad-sm) var(--pad);
}

.exam-attempt-info {
  display: flex;
  flex-direction: column;
  gap: 4px;
}

.exam-attempt-score {
  font-weight: 600;
}

.exam-attempt-meta {
  color: var(--gray);
  font-size: 0.85rem;
}

.exam-empty {
  text-align: center;
  color: var(--gray);
  padding: 80px 0;
  display: flex;
  flex-direction: column;
  gap: var(--pad);
  align-items: center;
}

.exam-session {
  padding: var(--pad-lg);
  display: flex;
  flex-direction: column;
  gap: var(--pad-lg);
}

.exam-runner {
  display: flex;
  flex-direction: column;
  gap: var(--pad-lg);
}

@media (min-width: 960px) {
  .exam-runner {
    flex-direction: row;
    align-items: flex-start;
  }
}

.exam-main {
  flex: 1;
  display: flex;
  flex-direction: column;
  gap: var(--pad);
  background: var(--panel);
  border: 1px solid var(--border);
  border-radius: var(--radius-lg);
  padding: var(--pad-lg);
}

.exam-sidebar {
  width: 280px;
  display: flex;
  flex-direction: column;
  gap: var(--pad);
  background: var(--panel);
  border: 1px solid var(--border);
  border-radius: var(--radius-lg);
  padding: var(--pad-lg);
}

@media (max-width: 959px) {
  .exam-sidebar {
    width: 100%;
  }
}

.exam-topbar {
  display: flex;
  justify-content: space-between;
  flex-wrap: wrap;
  gap: var(--pad);
  align-items: center;
}

.exam-progress {
  font-weight: 600;
}

.exam-timer {
  margin-left: auto;
  font-weight: 600;
  background: var(--muted);
  border-radius: var(--radius);
  padding: 6px 12px;
}

.flag-btn {
  background: none;
  border: 1px solid var(--border);
  color: var(--gray);
  padding: 6px 12px;
  border-radius: var(--radius);
  cursor: pointer;
}

.flag-btn:hover {
  transform: none;
  box-shadow: none;
}

.flag-btn.active {
  background: linear-gradient(135deg, #fef3c7, #fde68a);
  color: #854d0e;
  border-color: rgba(251, 191, 36, 0.8);
  box-shadow: inset 0 0 0 1px rgba(255, 255, 255, 0.6);
}

.flag-btn:disabled {
  opacity: 0.6;
  cursor: default;
}

.exam-stem {
  white-space: pre-wrap;
  line-height: 1.6;
}

.exam-media img,
.exam-media video {
  width: 100%;
  max-height: 320px;
  border-radius: var(--radius);
  object-fit: contain;
}

.exam-media audio {
  width: 100%;
}

.exam-tags {
  display: flex;
  flex-wrap: wrap;
  gap: 6px;
}

.exam-tag {
  background: var(--muted);
  border-radius: 999px;
  padding: 2px 8px;
  font-size: 0.8rem;
  color: var(--gray);
}

.exam-options {
  display: flex;
  flex-direction: column;
  gap: var(--pad-sm);
}

.exam-option {
  background: var(--muted);
  border: 2px solid var(--border);
  border-radius: var(--radius);
  padding: var(--pad);
  text-align: left;
  cursor: pointer;
  transition: border-color 0.2s ease, background 0.2s ease, color 0.2s ease, box-shadow 0.2s ease;
  position: relative;
  box-shadow: none;
  display: flex;
  align-items: flex-start;
  gap: 14px;
}

.exam-option .option-indicator {
  width: 24px;
  height: 24px;
  border-radius: 999px;
  border: 2px solid var(--border);
  background: rgba(15, 23, 42, 0.65);
  display: inline-flex;
  align-items: center;
  justify-content: center;
  flex-shrink: 0;
  transition: border-color 0.2s ease, background 0.2s ease, box-shadow 0.2s ease, transform 0.2s ease;
  position: relative;
}

.exam-option .option-indicator::after {
  content: '';
  width: 10px;
  height: 10px;
  border-radius: 999px;
  background: transparent;
  transition: background 0.2s ease, transform 0.2s ease;
}

.exam-option .option-text {
  flex: 1;
  display: block;
}

.exam-option:hover {
  transform: none;
  box-shadow: none;
  border-color: rgba(96, 165, 250, 0.6);
}

.exam-option:focus-visible {
  outline: 2px solid rgba(56, 189, 248, 0.65);
  outline-offset: 3px;
}

.exam-option.selected {
  border-color: rgba(59, 130, 246, 0.95);
  background: linear-gradient(135deg, #bfdbfe, #60a5fa);
  color: #0f172a;
<<<<<<< HEAD
  font-weight: 600;
  box-shadow: 0 8px 18px rgba(37, 99, 235, 0.15), inset 0 0 0 1px rgba(255, 255, 255, 0.8);
}

.exam-option.selected .option-indicator {
  border-color: rgba(59, 130, 246, 0.95);
  background: rgba(191, 219, 254, 0.75);
  box-shadow: 0 0 0 3px rgba(59, 130, 246, 0.28);
}

.exam-option.selected .option-indicator::after {
  background: rgba(37, 99, 235, 0.92);
  transform: scale(0.9);
=======

  font-weight: 600;

  box-shadow: 0 8px 18px rgba(37, 99, 235, 0.15), inset 0 0 0 1px rgba(255, 255, 255, 0.8);
>>>>>>> 53123612
}

.exam-option.correct-answer {
  border-color: rgba(52, 211, 153, 0.9);
  background: linear-gradient(135deg, rgba(187, 247, 208, 0.85), rgba(134, 239, 172, 0.8));
  color: #064e3b;
}

.exam-option.correct-answer .option-indicator {
  border-color: rgba(52, 211, 153, 0.9);
  background: rgba(187, 247, 208, 0.85);
}

.exam-option.correct-answer .option-indicator::after {
  background: rgba(22, 163, 74, 0.9);
  transform: scale(0.85);
}

.exam-option.incorrect-answer {
  border-color: rgba(248, 113, 113, 0.9);
  background: linear-gradient(135deg, rgba(254, 205, 211, 0.8), rgba(252, 165, 165, 0.78));
  color: #7f1d1d;
}

.exam-option.incorrect-answer .option-indicator {
  border-color: rgba(248, 113, 113, 0.9);
  background: rgba(254, 205, 211, 0.8);
}

.exam-option.incorrect-answer .option-indicator::after {
  background: rgba(220, 38, 38, 0.85);
  transform: scale(0.85);
}

.exam-option.selected.correct-answer {
  box-shadow: inset 0 0 0 2px rgba(16, 185, 129, 0.35);
}

.exam-option.selected.incorrect-answer {
  box-shadow: inset 0 0 0 2px rgba(248, 113, 113, 0.35);
}

.exam-option.selected,
.exam-option.chosen {
  position: relative;
}

.exam-option.selected::after,
.exam-option.chosen::after {
  position: absolute;
  top: 8px;
  right: 12px;
  font-size: 0.75rem;
  font-weight: 600;
  letter-spacing: 0.01em;
  color: rgba(30, 41, 59, 0.72);
}

.exam-option.selected::after {
  content: 'Selected';
}

.exam-option.chosen::after {
  content: 'Your answer';
}

.exam-option.review {
  cursor: default;
}

.exam-option.review:hover {
  border-color: var(--border);
}

.exam-warning {
  color: #fbbf24;
}

.exam-verdict {
  font-weight: 600;
  padding: 8px 12px;
  border-radius: var(--radius);
}

.exam-verdict.correct {
  background: rgba(164, 251, 196, 0.18);
  color: var(--green);
}

.exam-verdict.incorrect {
  background: rgba(249, 115, 115, 0.18);
  color: #f97373;
}

.exam-verdict.neutral {
  background: var(--muted);
  color: var(--gray);
}

.exam-answer-summary {
  display: flex;
  flex-direction: column;
  gap: 4px;
}

.exam-explanation {
  background: var(--muted);
  border-radius: var(--radius);
  padding: var(--pad);
}

.exam-explanation h3 {
  margin: 0 0 4px;
}

.exam-palette {
  display: flex;
  flex-direction: column;
  gap: var(--pad-sm);
}

.exam-palette-grid {
  display: grid;
  grid-template-columns: repeat(auto-fill, minmax(44px, 1fr));
  gap: 8px;
}

.palette-button {
  background: var(--muted);
  border: 2px solid var(--border);
  border-radius: var(--radius);
  padding: 10px 0;
  cursor: pointer;
  color: var(--text);
  display: flex;
  align-items: center;
  justify-content: center;
  font-weight: 600;
  line-height: 1;
  min-height: 44px;
  transition: border-color 0.2s ease, background 0.2s ease, color 0.2s ease;
  box-shadow: none;
}

.palette-button:hover {
  transform: none;
  box-shadow: none;
  border-color: rgba(148, 163, 184, 0.7);
}

.palette-button.active {
  border-color: #ffffff;
  box-shadow: 0 0 0 2px rgba(255, 255, 255, 0.8);
}

.palette-button.answered {
  background: linear-gradient(135deg, #e0f2fe, #bae6fd);
  border-color: rgba(96, 165, 250, 0.6);
  color: #0f172a;
}

.palette-button.correct {
  background: linear-gradient(135deg, rgba(187, 247, 208, 0.85), rgba(134, 239, 172, 0.8));
  border-color: rgba(52, 211, 153, 0.7);
  color: #064e3b;
}

.palette-button.incorrect {
  background: linear-gradient(135deg, rgba(254, 205, 211, 0.85), rgba(252, 165, 165, 0.82));
  border-color: rgba(248, 113, 113, 0.75);
  color: #7f1d1d;
}

.palette-button.flagged {
  background: linear-gradient(135deg, #fef3c7, #fde68a);
  border-color: rgba(250, 204, 21, 0.55);
  color: #854d0e;
}

.palette-button.flagged.answered {
  background: linear-gradient(135deg, #fef3c7 0%, #fde68a 45%, #bae6fd 100%);
  border-color: rgba(251, 191, 36, 0.65);
  color: #78350f;
}

.palette-button.flagged.correct {
  background: linear-gradient(135deg, #fef3c7 0%, #fde68a 35%, rgba(187, 247, 208, 0.85) 100%);
  border-color: rgba(251, 191, 36, 0.65);
  color: #78350f;
<<<<<<< HEAD
}

.palette-button.flagged.incorrect {
  background: linear-gradient(135deg, #fef3c7 0%, #fde68a 35%, rgba(252, 165, 165, 0.82) 100%);
  border-color: rgba(251, 191, 36, 0.65);
  color: #78350f;
}

=======
}

.palette-button.flagged.incorrect {
  background: linear-gradient(135deg, #fef3c7 0%, #fde68a 35%, rgba(252, 165, 165, 0.82) 100%);
  border-color: rgba(251, 191, 36, 0.65);
  color: #78350f;
}


>>>>>>> 53123612
.palette-button.correct.active,
.palette-button.incorrect.active,
.palette-button.flagged.active {
  border-color: #ffffff;
  box-shadow: 0 0 0 2px rgba(255, 255, 255, 0.8);
}

.exam-sidebar-info {
  display: flex;
  flex-direction: column;
  gap: 6px;
  color: var(--gray);
  font-size: 0.9rem;
}

.exam-nav {
  display: flex;
  flex-wrap: wrap;
  gap: var(--pad);
  justify-content: flex-end;
}

.exam-summary {
  background: var(--panel);
  border: 1px solid var(--border);
  border-radius: var(--radius-lg);
  padding: var(--pad-lg);
  display: flex;
  flex-direction: column;
  gap: var(--pad);
  align-items: center;
  text-align: center;
}

.exam-summary-score {
  display: flex;
  align-items: baseline;
  gap: 12px;
}

.score-number {
  font-size: 2.5rem;
  font-weight: 700;
}

.score-percent {
  font-size: 1.2rem;
  color: var(--gray);
}

.exam-summary-metrics {
  display: flex;
  flex-wrap: wrap;
  gap: var(--pad);
  justify-content: center;
}

.exam-summary-actions {
  display: flex;
  flex-wrap: wrap;
  gap: var(--pad);
  justify-content: center;
}

.exam-error {
  color: #f97373;
  min-height: 1.2em;
}

.exam-editor {
  width: min(960px, 95vw);
  max-height: 90vh;
  overflow-y: auto;
  gap: var(--pad);
}

.exam-timer-row {
  display: flex;
  flex-wrap: wrap;
  gap: var(--pad);
}

.exam-question-section {
  display: flex;
  flex-direction: column;
  gap: var(--pad);
}

.exam-question-header {
  display: flex;
  justify-content: space-between;
  align-items: center;
  gap: var(--pad);
  margin-top: var(--pad);
}

.exam-question-empty {
  color: var(--gray);
  margin: 0;
}

.exam-question-editor {
  border: 1px solid var(--border);
  border-radius: var(--radius);
  padding: var(--pad);
  display: flex;
  flex-direction: column;
  gap: var(--pad);
  background: var(--panel);
}

.exam-question-editor-header {
  display: flex;
  justify-content: space-between;
  align-items: center;
}

.ghost-btn {
  background: none;
  border: 1px solid transparent;
  color: var(--gray);
  padding: 4px 8px;
  border-radius: var(--radius);
  cursor: pointer;
}

.ghost-btn:hover {
  border-color: var(--border);
  color: var(--text);
  transform: none;
  box-shadow: none;
}

.exam-media-preview {
  border: 1px dashed var(--border);
  border-radius: var(--radius);
  padding: var(--pad-sm);
  display: flex;
  justify-content: center;
  align-items: center;
  min-height: 60px;
}

.exam-media-preview .exam-media {
  width: 100%;
}

.exam-option-editor-list {
  display: flex;
  flex-direction: column;
  gap: var(--pad-sm);
}

.exam-option-editor {
  display: flex;
  align-items: center;
  gap: var(--pad);
}

.exam-option-editor .input {
  flex: 1;
}

.block-mode-shell {
  display: flex;
  flex-direction: column;
  gap: var(--pad-lg);
  padding: var(--pad-lg);
}

.block-mode-header {
  display: flex;
  flex-direction: column;
  gap: var(--pad);
}

.block-mode-header-row {
  display: flex;
  flex-wrap: wrap;
  gap: var(--pad);
  align-items: center;
  justify-content: space-between;
}

.block-mode-header h2 {
  margin: 0;
}

.block-mode-select {
  display: flex;
  align-items: center;
  gap: var(--pad-sm);
  color: var(--gray);
  font-size: 0.95rem;
}

.block-mode-select select {
  background: var(--muted);
  color: var(--text);
  border: 1px solid var(--border);
  border-radius: var(--radius);
  padding: 4px 12px;
  cursor: pointer;
}

.block-mode-meta-row {
  display: flex;
  flex-wrap: wrap;
  gap: var(--pad-sm);
  color: var(--gray);
  font-size: 0.85rem;
}

.block-mode-actions {
  display: flex;
  flex-wrap: wrap;
  gap: var(--pad-sm);
}

.block-mode-board {
  display: grid;
  gap: var(--pad);
  grid-template-columns: repeat(auto-fit, minmax(260px, 1fr));
}

.block-mode-card {
  display: flex;
  flex-direction: column;
  gap: var(--pad-sm);
}

.block-mode-card-title {
  font-size: 1.05rem;
  font-weight: 600;
}

.block-mode-card-subtitle {
  color: var(--gray);
  font-size: 0.9rem;
}

.block-mode-slot {
  border: 1px dashed var(--border);
  border-radius: var(--radius);
  min-height: 90px;
  display: flex;
  align-items: center;
  justify-content: center;
  padding: var(--pad);
  text-align: center;
  transition: border-color 0.15s ease, box-shadow 0.15s ease, background 0.15s ease;
}

.block-mode-slot.filled {
  border-style: solid;
  justify-content: flex-start;
}

.block-mode-slot.drag-over {
  border-color: var(--blue);
  box-shadow: 0 0 0 1px var(--blue);
}

.block-mode-slot.correct {
  border-color: var(--green);
  background: rgba(164, 251, 196, 0.1);
}

.block-mode-slot.incorrect {
  border-color: #f87171;
  background: rgba(248, 113, 113, 0.12);
}

.block-mode-slot.missing {
  border-color: var(--yellow);
  background: rgba(255, 227, 163, 0.12);
}

.block-slot-placeholder {
  color: var(--gray);
  font-size: 0.9rem;
}

.block-chip {
  background: var(--muted);
  border: 1px solid var(--border);
  border-radius: var(--radius);
  padding: var(--pad-sm);
  cursor: grab;
  display: flex;
  align-items: center;
  gap: var(--pad-sm);
  width: 100%;
  text-align: left;
  transition: transform 0.15s ease, box-shadow 0.15s ease, border-color 0.15s ease;
}

.block-chip:hover {
  border-color: var(--blue);
}

.block-chip.assigned {
  cursor: default;
  background: var(--panel);
}

.block-chip.dragging {
  opacity: 0.6;
  transform: scale(0.98);
}

.block-chip-text {
  flex: 1;
  white-space: pre-wrap;
}

.block-mode-answer {
  background: rgba(255, 255, 255, 0.04);
  border-radius: var(--radius);
  padding: var(--pad-sm);
  display: flex;
  flex-direction: column;
  gap: 4px;
  font-size: 0.9rem;
}

.block-mode-answer span {
  font-size: 0.75rem;
  text-transform: uppercase;
  letter-spacing: 0.08em;
  color: var(--gray);
}

.block-mode-bank {
  display: flex;
  flex-direction: column;
  gap: var(--pad);
}

.block-mode-bank-title {
  font-weight: 600;
}

.block-mode-bank-items {
  display: grid;
  gap: var(--pad);
  grid-template-columns: repeat(auto-fit, minmax(220px, 1fr));
}

.block-mode-bank-empty {
  color: var(--gray);
  font-size: 0.95rem;
}

.block-mode-empty {
  text-align: center;
  color: var(--gray);
  padding: var(--pad-lg);
}<|MERGE_RESOLUTION|>--- conflicted
+++ resolved
@@ -2973,7 +2973,7 @@
   border-color: rgba(59, 130, 246, 0.95);
   background: linear-gradient(135deg, #bfdbfe, #60a5fa);
   color: #0f172a;
-<<<<<<< HEAD
+
   font-weight: 600;
   box-shadow: 0 8px 18px rgba(37, 99, 235, 0.15), inset 0 0 0 1px rgba(255, 255, 255, 0.8);
 }
@@ -2987,12 +2987,7 @@
 .exam-option.selected .option-indicator::after {
   background: rgba(37, 99, 235, 0.92);
   transform: scale(0.9);
-=======
-
-  font-weight: 600;
-
-  box-shadow: 0 8px 18px rgba(37, 99, 235, 0.15), inset 0 0 0 1px rgba(255, 255, 255, 0.8);
->>>>>>> 53123612
+
 }
 
 .exam-option.correct-answer {
@@ -3182,7 +3177,7 @@
   background: linear-gradient(135deg, #fef3c7 0%, #fde68a 35%, rgba(187, 247, 208, 0.85) 100%);
   border-color: rgba(251, 191, 36, 0.65);
   color: #78350f;
-<<<<<<< HEAD
+
 }
 
 .palette-button.flagged.incorrect {
@@ -3191,17 +3186,7 @@
   color: #78350f;
 }
 
-=======
-}
-
-.palette-button.flagged.incorrect {
-  background: linear-gradient(135deg, #fef3c7 0%, #fde68a 35%, rgba(252, 165, 165, 0.82) 100%);
-  border-color: rgba(251, 191, 36, 0.65);
-  color: #78350f;
-}
-
-
->>>>>>> 53123612
+
 .palette-button.correct.active,
 .palette-button.incorrect.active,
 .palette-button.flagged.active {
