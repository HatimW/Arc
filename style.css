--- conflicted
+++ resolved
@@ -747,7 +747,7 @@
   left: 16px;
   display: flex;
   flex-direction: column;
-<<<<<<< HEAD
+
   gap: 10px;
   background: rgba(15, 23, 42, 0.55);
   border: 1px solid rgba(148, 163, 184, 0.35);
@@ -760,86 +760,6 @@
   backdrop-filter: blur(14px);
   -webkit-backdrop-filter: blur(14px);
   transition: background 0.3s ease, box-shadow 0.3s ease, border-color 0.3s ease;
-=======
-  gap: 12px;
-  background: var(--panel);
-  border: 1px solid var(--border);
-  border-radius: var(--radius-lg);
-  padding: 12px;
-  z-index: 10;
-  box-shadow: 0 10px 24px rgba(0,0,0,0.45);
-  min-width: 160px;
-}
-
-.map-toolbox.collapsed {
-  padding: 10px 12px;
-  gap: 8px;
-}
-
-.map-toolbox.collapsed .map-tool-list,
-.map-toolbox.collapsed .map-tool-status {
-  display: none;
-}
-
-.map-toolbox-header {
-  display: flex;
-  align-items: center;
-  gap: 8px;
-  cursor: grab;
-  user-select: none;
-}
-
-.map-toolbox-header:active {
-  cursor: grabbing;
-}
-
-.map-toolbox-handle {
-  font-size: 14px;
-  color: var(--gray);
-  line-height: 1;
-  letter-spacing: 1px;
-}
-
-.map-toolbox-title {
-  display: flex;
-  align-items: center;
-  gap: 6px;
-  font-size: 13px;
-  color: var(--gray);
-  font-weight: 600;
-  flex: 1;
-}
-
-.map-toolbox-title-icon {
-  font-size: 18px;
-  line-height: 1;
-}
-
-.map-toolbox-toggle {
-  width: 28px;
-  height: 28px;
-  border-radius: 8px;
-  background: var(--muted);
-  border: 1px solid var(--border);
-  display: grid;
-  place-items: center;
-  font-size: 16px;
-  color: var(--text);
-  padding: 0;
-  cursor: pointer;
-  transition: background 0.2s ease;
-}
-
-.map-toolbox-toggle:hover {
-  background: rgba(148,163,184,0.2);
-  transform: none;
-  box-shadow: none;
-}
-
-.map-tool-list {
-  display: grid;
-  gap: 8px;
->>>>>>> 5a634299
 }
 
 .map-toolbox.collapsed {
@@ -888,7 +808,6 @@
   gap: 6px;
   font-size: 12px;
   color: var(--text);
-<<<<<<< HEAD
   font-weight: 600;
   letter-spacing: 0.02em;
   flex: 1;
@@ -941,14 +860,6 @@
   justify-content: center;
   cursor: pointer;
   transition: background 0.2s ease, transform 0.2s ease, border-color 0.2s ease, box-shadow 0.2s ease;
-=======
-  font-size: 20px;
-  display: inline-flex;
-  align-items: center;
-  justify-content: center;
-  cursor: pointer;
-  transition: background 0.2s ease, transform 0.2s ease;
->>>>>>> 5a634299
   padding: 0;
   line-height: 1;
   box-shadow: none;
@@ -958,11 +869,7 @@
   background: rgba(148, 163, 184, 0.28);
   border-color: rgba(148, 163, 184, 0.45);
   transform: translateY(-1px);
-<<<<<<< HEAD
   box-shadow: 0 6px 16px rgba(15, 23, 42, 0.26);
-=======
-  box-shadow: none;
->>>>>>> 5a634299
 }
 
 .map-tool.active {
