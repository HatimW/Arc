
:root {
  --bg: #050810;
  --panel: #0f1524;
  --panel-elevated: rgba(255, 255, 255, 0.04);
  --muted: rgba(148, 163, 184, 0.12);
  --muted-strong: rgba(148, 163, 184, 0.18);
  --border: rgba(148, 163, 184, 0.18);
  --border-strong: rgba(148, 163, 184, 0.35);
  --text: #f8fafc;
  --text-muted: rgba(248, 250, 252, 0.65);
  --pink: #ff8abd;
  --blue: #60a5fa;
  --green: #4ade80;
  --purple: #c084fc;
  --yellow: #facc15;
  --gray: #94a3b8;
  --accent: #38bdf8;
  --accent-soft: rgba(56, 189, 248, 0.15);
  --radius: 14px;
  --radius-lg: 20px;
  --radius-sm: 8px;
  --pad: 16px;
  --pad-lg: 24px;
  --pad-sm: 10px;
  --shadow-lg: 0 24px 60px rgba(2, 6, 23, 0.55);
}

* {
  box-sizing: border-box;
}

.sr-only {
  position: absolute;
  width: 1px;
  height: 1px;
  padding: 0;
  margin: -1px;
  overflow: hidden;
  clip: rect(0, 0, 0, 0);
  white-space: nowrap;
  border: 0;
}

html, body, #app {
  height: 100%;
}

#app {
  display: flex;
  flex-direction: column;
}

main {
  flex: 1;
  overflow: auto;
}

.map-main {
  overflow: hidden;
  display: flex;
  flex-direction: column;
}

body {
  background:
    radial-gradient(circle at top, rgba(56, 189, 248, 0.08), transparent 55%),
    radial-gradient(circle at bottom, rgba(192, 132, 252, 0.08), transparent 50%),
    var(--bg);
  color: var(--text);
  font-family: 'Inter', 'SF Pro Display', 'Segoe UI', system-ui, sans-serif;
  margin: 0;
  font-size: 18px;
  line-height: 1.5;
}

button {
  font: inherit;
  color: inherit;
  background: transparent;
  border: none;
  cursor: pointer;
  transition: background 0.25s ease, transform 0.25s ease, box-shadow 0.25s ease, border-color 0.25s ease;
}

button:focus-visible {
  outline: 2px solid var(--accent);
  outline-offset: 3px;
}

button:not(.tab):not(.fab-btn):not(.builder-pill) {
  background: rgba(148, 163, 184, 0.14);
  color: var(--text);
  border: 1px solid var(--border);
  border-radius: var(--radius-sm);
  padding: 8px 14px;
  box-shadow: none;
}

button:not(.tab):not(.fab-btn):not(.builder-pill):hover {
  background: rgba(148, 163, 184, 0.22);
}

[data-toggle="true"] {
  transition: background 0.25s ease, color 0.25s ease, border-color 0.25s ease, box-shadow 0.25s ease, transform 0.25s ease;
}

[data-toggle="true"][data-active="true"] {
  background: linear-gradient(135deg, rgba(56, 189, 248, 0.96), rgba(192, 132, 252, 0.92));
  border-color: transparent;
  color: #031327;
  box-shadow: 0 18px 34px rgba(2, 6, 23, 0.48);
  font-weight: 600;
  transform: translateY(-1px);
}

[data-toggle="true"][data-active="true"]:hover,
[data-toggle="true"][data-active="true"]:focus-visible {
  background: linear-gradient(135deg, rgba(56, 189, 248, 0.98), rgba(192, 132, 252, 0.96));
  color: #020a16;
}

[data-toggle="true"][data-active="true"] svg,
[data-toggle="true"][data-active="true"] span,
[data-toggle="true"][data-active="true"] strong {
  color: inherit;
  fill: currentColor;
}

[data-toggle="true"][data-active="true"]:focus-visible {
  outline-color: rgba(56, 189, 248, 0.8);
}

.header {
  padding: var(--pad) var(--pad-lg);
  background: var(--panel);
  border-bottom: 1px solid var(--border);
  color: var(--text);
  display: flex;
  align-items: center;
  justify-content: space-between;
  gap: 24px;
}

.header-left {
  display: flex;
  align-items: center;
  gap: 16px;
  flex-wrap: wrap;
  flex-shrink: 0;
}

.header-right {
  display: flex;
  align-items: center;
  gap: 16px;
  flex: 1;
  justify-content: flex-end;
  min-width: 0;
}

.row {
  display: flex;
  align-items: center;
  gap: 8px;
}

.brand {
  font-weight: 600;
  font-size: 1.1rem;
  letter-spacing: 0.01em;
}

.tabs {
  display: flex;
  align-items: center;
  gap: 8px;
  background: rgba(15, 23, 42, 0.4);
  padding: 6px 8px;
  border-radius: 999px;
  border: 1px solid rgba(148, 163, 184, 0.24);
  box-shadow: inset 0 0 0 1px rgba(15, 23, 42, 0.45);
  flex-wrap: wrap;
}


.entry-add-control {
  position: fixed;
  bottom: 28px;
  right: 28px;
  display: flex;
  flex-direction: column-reverse;
  align-items: flex-end;
  gap: 12px;
  z-index: 1500;
}

.fab-btn {
  width: 52px;
  height: 52px;
  border-radius: 50%;
  background: linear-gradient(145deg, rgba(56, 189, 248, 0.92), rgba(255, 138, 189, 0.92));
  border: none;
  color: var(--bg);
  display: flex;
  align-items: center;
  justify-content: center;
  box-shadow: 0 18px 34px rgba(2, 6, 23, 0.45);
  transition: transform 0.25s ease, box-shadow 0.25s ease, background 0.25s ease;
}

.fab-btn svg {
  width: 26px;
  height: 26px;
  pointer-events: none;
  transition: transform 0.25s ease;
}

.fab-btn:hover {
  transform: translateY(-2px);
  box-shadow: 0 22px 38px rgba(2, 6, 23, 0.5);
}

.entry-add-control.open .fab-btn {
  box-shadow: 0 14px 28px rgba(2, 6, 23, 0.4);
}

.entry-add-control.open .fab-btn svg {
  transform: rotate(45deg);
}

.entry-add-menu {
  display: flex;
  flex-direction: column;
  align-items: flex-end;
  gap: 8px;
  padding: 12px;
  background: linear-gradient(150deg, rgba(15, 23, 42, 0.92), rgba(30, 41, 59, 0.96));
  border-radius: var(--radius-lg);
  border: 1px solid rgba(148, 163, 184, 0.32);
  box-shadow: 0 20px 40px rgba(2, 6, 23, 0.55);
}

.entry-add-menu.hidden {
  display: none;
}

.entry-add-menu-item {
  background: rgba(56, 189, 248, 0.16);
  border: 1px solid rgba(56, 189, 248, 0.32);
  border-radius: var(--radius);
  color: var(--text);
  padding: 10px 16px;
  text-align: right;
  min-width: 160px;
  transition: background 0.25s ease, color 0.25s ease, border-color 0.25s ease;
}

.entry-add-menu-item:hover,
.entry-add-menu-item:focus {
  background: linear-gradient(135deg, rgba(56, 189, 248, 0.88), rgba(192, 132, 252, 0.88));
  border-color: transparent;
  color: var(--bg);
  outline: none;
}

@media (max-width: 640px) {
  .entry-add-control {
    right: 16px;
    bottom: 20px;
  }

  .fab-btn {
    width: 48px;
    height: 48px;
    font-size: 24px;
  }
}

.tab-content {
  padding: 0 var(--pad) var(--pad);
  display: flex;
  flex-direction: column;
  gap: var(--pad);
}

.map-main .tab-content {
  flex: 1;
  min-height: 0;
  padding-top: 0;
}

.map-host {
  padding: 0;
  flex: 1;
}

.tab {
  font: inherit;
  position: relative;
  padding: 8px 18px;
  border-radius: 999px;
  border: 1px solid transparent;
  color: var(--text-muted);
  background: rgba(148, 163, 184, 0.14);
  transition: background 0.25s ease, color 0.25s ease, border-color 0.25s ease, box-shadow 0.25s ease, transform 0.25s ease;
  letter-spacing: 0.02em;
  font-weight: 600;
}

.tab:hover {
  color: var(--text);
  box-shadow: 0 12px 26px rgba(2, 6, 23, 0.32);
  transform: translateY(-1px);
}

.tab.active {
  color: var(--bg);
  box-shadow: 0 18px 38px rgba(56, 189, 248, 0.22);
  transform: translateY(-1px);
}

.tab.tab-disease {
  background: rgba(249, 168, 212, 0.2);
  border-color: rgba(249, 168, 212, 0.38);
}

.tab.tab-disease:hover {
  background: rgba(249, 168, 212, 0.3);
}

.tab.tab-disease.active {
  background: linear-gradient(135deg, rgba(249, 168, 212, 0.96), rgba(244, 114, 182, 0.94));
}

.tab.tab-drug {
  background: rgba(125, 211, 252, 0.2);
  border-color: rgba(125, 211, 252, 0.4);
}

.tab.tab-drug:hover {
  background: rgba(125, 211, 252, 0.3);
}

.tab.tab-drug.active {
  background: linear-gradient(135deg, rgba(96, 165, 250, 0.96), rgba(56, 189, 248, 0.95));
}

.tab.tab-concept {
  background: rgba(134, 239, 172, 0.22);
  border-color: rgba(134, 239, 172, 0.4);
}

.tab.tab-concept:hover {
  background: rgba(134, 239, 172, 0.32);
}

.tab.tab-concept.active {
  background: linear-gradient(135deg, rgba(134, 239, 172, 0.96), rgba(16, 185, 129, 0.9));
}

.tab.tab-cards {
  background: rgba(196, 181, 253, 0.22);
  border-color: rgba(196, 181, 253, 0.4);
}

.tab.tab-cards:hover {
  background: rgba(196, 181, 253, 0.32);
}

.tab.tab-cards.active {
  background: linear-gradient(135deg, rgba(196, 181, 253, 0.96), rgba(129, 140, 248, 0.92));
}

.tab.tab-study {
  background: rgba(94, 234, 212, 0.2);
  border-color: rgba(94, 234, 212, 0.4);
}

.tab.tab-study:hover {
  background: rgba(94, 234, 212, 0.3);
}

.tab.tab-study.active {
  background: linear-gradient(135deg, rgba(94, 234, 212, 0.95), rgba(59, 130, 246, 0.88));
}

.tab.tab-exams {
  background: rgba(252, 211, 77, 0.22);
  border-color: rgba(252, 211, 77, 0.42);
}

.tab.tab-exams:hover {
  background: rgba(252, 211, 77, 0.32);
}

.tab.tab-exams.active {
  background: linear-gradient(135deg, rgba(252, 211, 77, 0.95), rgba(251, 191, 36, 0.9));
}

.tab.tab-map {
  background: rgba(165, 180, 252, 0.2);
  border-color: rgba(165, 180, 252, 0.4);
}

.tab.tab-map:hover {
  background: rgba(165, 180, 252, 0.32);
}

.tab.tab-map.active {
  background: linear-gradient(135deg, rgba(165, 180, 252, 0.96), rgba(129, 140, 248, 0.92));
}

.subtabs {
  margin-top: var(--pad-sm);
  column-gap: 8px;
  row-gap: 8px;
  flex-wrap: wrap;
}

.subtabs .tab {
  font-size: 0.9rem;
  padding: 6px 16px;
  border-radius: var(--radius);
  background: rgba(15, 23, 42, 0.45);
  border: 1px solid rgba(148, 163, 184, 0.24);
  color: var(--text-muted);
  transition: background 0.2s ease, border-color 0.2s ease, color 0.2s ease, box-shadow 0.2s ease, transform 0.2s ease;
}

.subtabs .tab:hover,
.subtabs .tab:focus-visible {
  background: rgba(56, 189, 248, 0.18);
  border-color: rgba(56, 189, 248, 0.36);
  color: var(--text);
}

.subtabs .tab[data-active="true"] {
  background: linear-gradient(135deg, rgba(56, 189, 248, 0.95), rgba(192, 132, 252, 0.9));
  border-color: transparent;
  color: #041021;
  box-shadow: 0 16px 28px rgba(2, 6, 23, 0.38);
  transform: translateY(-1px);
}

.subtabs .tab[data-active="true"]:hover,
.subtabs .tab[data-active="true"]:focus-visible {
  background: linear-gradient(135deg, rgba(56, 189, 248, 0.98), rgba(192, 132, 252, 0.96));
  color: #020a16;
}

.search-field {
  display: flex;
  align-items: center;
  gap: 10px;
  min-width: 220px;
  flex: 1 1 280px;
  padding: 0 16px;
  border-radius: 999px;
  border: 1px solid rgba(148, 163, 184, 0.28);
  background: linear-gradient(135deg, rgba(15, 23, 42, 0.7), rgba(8, 13, 23, 0.82));
  box-shadow: inset 0 0 0 1px rgba(56, 189, 248, 0.12);
  color: var(--text-muted);
  cursor: text;
  transition: border-color 0.25s ease, box-shadow 0.25s ease, background 0.25s ease;
}

.search-field:focus-within {
  border-color: rgba(56, 189, 248, 0.55);
  box-shadow: 0 0 0 3px rgba(56, 189, 248, 0.18);
  background: linear-gradient(135deg, rgba(8, 13, 23, 0.9), rgba(2, 6, 23, 0.9));
}

.search-icon {
  width: 18px;
  height: 18px;
  display: flex;
  align-items: center;
  justify-content: center;
  color: rgba(125, 211, 252, 0.9);
}

.search-icon svg {
  width: 18px;
  height: 18px;
}

.search-input {
  flex: 1;
  min-width: 0;
  padding: 10px 0;
  border: none;
  background: transparent;
  color: var(--text);
  font: inherit;
}

.search-input::placeholder {
  color: rgba(148, 163, 184, 0.6);
}

.search-input:focus {
  outline: none;
}

.header-settings-btn {
  width: 50px;
  height: 50px;
  border-radius: 18px;
  border: 1px solid rgba(148, 163, 184, 0.28);
  background: linear-gradient(135deg, rgba(15, 23, 42, 0.72), rgba(30, 41, 59, 0.88));
  color: var(--text-muted);
  display: flex;
  align-items: center;
  justify-content: center;
  line-height: 1;
  transition: background 0.25s ease, color 0.25s ease, box-shadow 0.25s ease, transform 0.25s ease;
}

.header-settings-btn svg {
  width: 26px;
  height: 26px;
}

.header-settings-btn:hover {
  color: var(--text);
  box-shadow: 0 12px 26px rgba(2, 6, 23, 0.32);
}

.header-settings-btn.active {
  background: linear-gradient(135deg, rgba(192, 132, 252, 0.95), rgba(56, 189, 248, 0.9));
  color: var(--bg);
  box-shadow: 0 16px 32px rgba(56, 189, 248, 0.25);
}

.header-settings-btn:focus-visible {
  outline: 2px solid var(--accent);
  outline-offset: 3px;
}

@media (max-width: 768px) {
  .header {
    flex-direction: column;
    align-items: stretch;
    gap: 18px;
  }

  .header-left {
    justify-content: center;
  }

  .header-right {
    width: 100%;
    justify-content: space-between;
    gap: 12px;
    flex-wrap: wrap;
  }

  .search-field {
    flex: 1 1 100%;
  }

  .tabs {
    justify-content: center;
  }
}

.card {
  background: linear-gradient(150deg, rgba(15, 23, 42, 0.85), rgba(8, 13, 23, 0.9));
  border: 1px solid var(--border);
  border-radius: var(--radius-lg);
  padding: var(--pad);
  margin: var(--pad);
  box-shadow: 0 16px 36px rgba(2, 6, 23, 0.45);
}

.card-grid {
  display: flex;
  flex-wrap: wrap;
}

.card-grid .card {
  flex: 1 1 250px;
}

.summary {
  margin-top: 8px;
}

.stats {
  margin: var(--pad);
}

.quiz-form {
  display: flex;
  flex-direction: column;
  gap: 8px;
}

.quiz-question {
  font-weight: bold;
}

.quiz-suggestions {
  list-style: none;
  margin: 4px 0 0;
  padding: 0;
}

.quiz-suggestions li {
  background: var(--panel);
  border: 1px solid var(--border);
  margin-top: 4px;
  padding: 4px 8px;
  cursor: pointer;
}

.quiz-info {
  display: flex;
  flex-direction: column;
  gap: var(--pad);
}

.quiz-controls {
  display: flex;
  flex-wrap: wrap;
  gap: var(--pad-sm);
  margin-top: var(--pad);
}

.quiz-controls .btn {
  min-width: 0;
}

.input {
  background: rgba(15, 23, 42, 0.45);
  color: var(--text);
  border: 1px solid var(--border);
  border-radius: var(--radius-sm);
  padding: 8px 12px;
  transition: border-color 0.2s ease, box-shadow 0.2s ease;
  cursor: text;
  caret-color: var(--accent);
}

.input:focus {
  border-color: var(--accent);
  box-shadow: 0 0 0 2px var(--accent-soft);
  outline: none;
}

input[type="checkbox"] {
  appearance: none;
  width: 16px;
  height: 16px;
  border: 1px solid var(--border);
  border-radius: 4px;
  background: rgba(15, 23, 42, 0.45);
  cursor: pointer;
  display: inline-block;
  position: relative;
}

input[type="checkbox"]:checked {
  background: var(--accent);
  border-color: var(--accent);
}

input[type="checkbox"]:checked::after {
  content: '';
  position: absolute;
  top: 2px;
  left: 5px;
  width: 4px;
  height: 8px;
  border: solid #041021;
  border-width: 0 2px 2px 0;
  transform: rotate(45deg);
}

.btn {
  background: linear-gradient(135deg, rgba(134, 239, 172, 0.92), rgba(74, 222, 128, 0.88));
  color: #06210f;
  border: 1px solid transparent;
  border-radius: var(--radius-sm);
  padding: 8px 16px;
  font-weight: 600;
  letter-spacing: 0.01em;
  box-shadow: 0 10px 22px rgba(2, 6, 23, 0.32);
}
.btn:hover {
  box-shadow: 0 14px 26px rgba(2, 6, 23, 0.4);
  transform: translateY(-1px);
}
.btn:active {
  box-shadow: 0 8px 16px rgba(2, 6, 23, 0.35);
}
.btn:disabled {
  opacity: 0.65;
  cursor: not-allowed;
  box-shadow: none;
  transform: none;
}
.btn.secondary {
  background: transparent;
  color: var(--text);
  border: 1px solid var(--border-strong);
  box-shadow: none;
}

.btn.secondary.builder-clear-btn {
  background: linear-gradient(135deg, rgba(254, 226, 226, 0.94), rgba(252, 165, 165, 0.82));
  color: #2e0d14;
  border-color: transparent;
  box-shadow: 0 16px 32px rgba(120, 10, 32, 0.28);
}

.btn.secondary.builder-clear-btn:hover {
  background: linear-gradient(135deg, rgba(255, 241, 241, 0.96), rgba(252, 165, 165, 0.86));
  color: #1f050b;
  box-shadow: 0 20px 36px rgba(120, 10, 32, 0.32);
}

.btn.secondary.builder-clear-btn:active {
  box-shadow: 0 12px 24px rgba(120, 10, 32, 0.26);
}

.btn.secondary.builder-clear-btn:disabled {
  background: rgba(252, 165, 165, 0.18);
  color: rgba(252, 165, 165, 0.55);
  box-shadow: none;
  border-color: rgba(252, 165, 165, 0.28);
}
.btn.subtle {
  background: var(--muted);
  color: var(--text);
  border: 1px solid transparent;
  box-shadow: none;
}
.btn.danger {
  background: linear-gradient(135deg, rgba(254, 202, 202, 0.95), rgba(248, 113, 113, 0.88));
  color: #30090f;
  border: 1px solid transparent;
  box-shadow: 0 12px 24px rgba(120, 10, 32, 0.28);
}

.floating-window {
  position: fixed;
  top: 120px;
  left: 120px;
  background: linear-gradient(160deg, rgba(15, 23, 42, 0.95), rgba(8, 13, 23, 0.95));
  border: 1px solid var(--border-strong);
  border-radius: var(--radius-lg);
  box-shadow: var(--shadow-lg);
  display: flex;
  flex-direction: column;
  max-height: 90vh;
  min-width: 320px;
  min-height: 260px;
  max-width: 90vw;
  resize: both;
  overflow: hidden;
  z-index: 2050;
}

.floating-header {
  display: flex;
  align-items: center;
  gap: var(--pad-sm);
  padding: var(--pad-sm) var(--pad);
  cursor: move;
  background: var(--panel-elevated);
  border-bottom: 1px solid var(--border);
}

.floating-title {
  flex: 1;
  font-weight: 600;
  pointer-events: none;
}

.floating-actions {
  display: flex;
  gap: 6px;
}

.floating-action {
  background: transparent;
  border: none;
  color: var(--text);
  width: 28px;
  height: 28px;
  border-radius: 8px;
  font-size: 18px;
  cursor: pointer;
  display: flex;
  align-items: center;
  justify-content: center;
  line-height: 1;
}

.floating-action:hover {
  background: rgba(255, 255, 255, 0.1);
  transform: none;
  box-shadow: none;
}

.floating-body {
  display: flex;
  flex-direction: column;
  padding: var(--pad);
  flex: 1;
  min-height: 0;
  overflow: auto;
  background: rgba(15, 23, 42, 0.35);
}

.floating-body > * {
  width: 100%;
}

.editor-form {
  display: flex;
  flex-direction: column;
  gap: var(--pad-sm);
  flex: 1;
  min-height: 0;
}

.editor-field {
  display: flex;
  flex-direction: column;
  gap: 4px;
  font-size: 0.95rem;
}

.editor-field-label {
  font-weight: 600;
  color: var(--text);
}

.editor-tags {
  margin-top: var(--pad);
  padding: var(--pad);
  border-radius: var(--radius-lg);
  border: 1px solid rgba(148, 163, 184, 0.32);
  background: linear-gradient(155deg, rgba(15, 23, 42, 0.85), rgba(8, 13, 23, 0.92));
  display: flex;
  flex-direction: column;
  gap: var(--pad);
  min-height: 320px;
  max-height: clamp(420px, 62vh, 680px);
  overflow: hidden;
  flex: 1 1 auto;
}

.editor-tags-title {
  font-size: 1rem;
  font-weight: 600;
  color: var(--text);
}

.editor-chip-row {
  display: flex;
  flex-wrap: wrap;
  gap: 8px;
}

.editor-block-panels {
  display: flex;
  flex-direction: column;
  gap: var(--pad-sm);
  overflow-y: auto;
  padding-right: 6px;
  flex: 1;
}

.editor-block-panel {
  display: flex;
  flex-direction: column;
  gap: var(--pad-sm);
  padding: var(--pad-sm);
  border-radius: var(--radius);
  border: 1px solid rgba(148, 163, 184, 0.22);
  background: rgba(8, 13, 23, 0.65);
  box-shadow: inset 0 0 0 1px rgba(255, 255, 255, 0.02);
}

.editor-block-panel-header {
  display: flex;
  align-items: baseline;
  justify-content: space-between;
  gap: 12px;
}

.editor-block-panel-header h4 {
  margin: 0;
  font-size: 0.95rem;
  font-weight: 600;
  color: var(--text);
}

.editor-block-meta {
  font-size: 0.8rem;
  color: var(--text-muted);
}

.editor-week-list {
  display: flex;
  flex-direction: column;
  gap: 10px;
}

.editor-week-section {
  display: flex;
  flex-direction: column;
  gap: 8px;
  padding: 10px 12px;
  border-radius: var(--radius);
  border: 1px solid rgba(148, 163, 184, 0.22);
  background: rgba(15, 23, 42, 0.45);
  transition: border-color 0.2s ease, box-shadow 0.2s ease;
}

.editor-week-section.active {
  border-color: rgba(56, 189, 248, 0.6);
  box-shadow: 0 6px 18px rgba(15, 23, 42, 0.35);
  background: linear-gradient(140deg, rgba(15, 23, 42, 0.75), rgba(56, 189, 248, 0.24));
}

.editor-lecture-list {
  display: flex;
  flex-wrap: wrap;
  gap: 6px;
  padding-left: 4px;
}

.editor-lecture-list.collapsed {
  display: none;
}

.editor-tags-empty {
  font-size: 0.85rem;
  color: var(--text-muted);
  padding: 4px 0;
}

.editor-tags-empty.subtle {
  color: rgba(248, 250, 252, 0.6);
  font-style: italic;
}

.tag-chip {
  background: rgba(148, 163, 184, 0.18);
  border-radius: 999px;
  border: 1px solid rgba(148, 163, 184, 0.28);
  padding: 6px 14px;
  color: var(--text);
  font-size: 0.9rem;
  cursor: pointer;
  transition: background 0.2s ease, border-color 0.2s ease, color 0.2s ease, box-shadow 0.2s ease, transform 0.2s ease;
}

.tag-chip:hover {
  transform: translateY(-1px);
  border-color: rgba(148, 163, 184, 0.45);
}

.tag-chip.active {
  color: #041021;
  border-color: transparent;
  font-weight: 600;
  box-shadow: 0 14px 28px rgba(2, 6, 23, 0.38);
}

.tag-chip-block {
  background: rgba(192, 132, 252, 0.18);
  border-color: rgba(192, 132, 252, 0.35);
}

.tag-chip-block.active {
  background: linear-gradient(135deg, rgba(192, 132, 252, 0.96), rgba(59, 130, 246, 0.94));
}

.tag-chip-week {
  background: rgba(56, 189, 248, 0.2);
  border-color: rgba(56, 189, 248, 0.35);
}

.tag-chip-week.active {
  background: linear-gradient(135deg, rgba(56, 189, 248, 0.95), rgba(129, 140, 248, 0.9));
}

.tag-chip-lecture {
  background: rgba(191, 219, 254, 0.18);
  border-color: rgba(191, 219, 254, 0.35);
  font-size: 0.85rem;
}

.tag-chip-lecture.active {
  background: linear-gradient(135deg, rgba(191, 219, 254, 0.98), rgba(221, 214, 254, 0.96));
  color: #0b162d;
  font-weight: 700;
}

.tag-chip-lecture.active:hover,
.tag-chip-lecture.active:focus-visible {
  background: linear-gradient(135deg, rgba(224, 231, 255, 0.98), rgba(199, 210, 254, 0.96));
  color: #071023;
}

.editor-extras {
  margin-top: var(--pad);
  padding: var(--pad);
  border-radius: var(--radius);
  border: 1px solid var(--border);
  background: rgba(15, 23, 42, 0.45);
  display: flex;
  flex-direction: column;
  gap: var(--pad-sm);
}

.editor-extras-header {
  display: flex;
  align-items: center;
  justify-content: space-between;
  gap: var(--pad-sm);
}

.editor-extras-header h3 {
  margin: 0;
  font-size: 1rem;
  font-weight: 600;
}

.editor-extras-list {
  display: flex;
  flex-direction: column;
  gap: var(--pad-sm);
}

.editor-extra {
  display: flex;
  flex-direction: column;
  gap: 8px;
  padding: var(--pad-sm);
  border-radius: var(--radius);
  border: 1px solid var(--border);
  background: rgba(15, 23, 42, 0.55);
  box-shadow: inset 0 0 0 1px rgba(255, 255, 255, 0.02);
}

.editor-extra-title-row {
  display: flex;
  align-items: center;
  gap: 8px;
}

.editor-extra-title {
  flex: 1;
}

.rich-editor {
  display: flex;
  flex-direction: column;
  gap: 8px;
  background: rgba(15, 23, 42, 0.32);
  border: 1px solid rgba(148, 163, 184, 0.22);
  border-radius: var(--radius);
  padding: 12px;
}

.rich-editor-toolbar {
  display: flex;
  flex-wrap: wrap;
  gap: 6px;
  align-items: center;
}

.rich-editor-group {
  display: inline-flex;
  align-items: center;
  gap: 4px;
  padding: 4px 6px;
  border-radius: var(--radius-sm);
  border: 1px solid rgba(148, 163, 184, 0.16);
  background: rgba(8, 13, 23, 0.5);
  backdrop-filter: blur(8px);
}

.rich-editor-color-group {
  gap: 6px;
  flex-wrap: wrap;
  align-items: center;
  row-gap: 4px;
}

.rich-editor-highlight-row {
  display: inline-flex;
  align-items: center;
  gap: 4px;
  flex-wrap: wrap;
}

.rich-editor-btn {
  background: rgba(15, 23, 42, 0.35);
  border: 1px solid rgba(148, 163, 184, 0.25);
  color: var(--text-muted);
  padding: 6px 8px;
  font-size: 0.85rem;
  cursor: pointer;
  border-radius: var(--radius-sm);
  font-weight: 600;
  font-style: normal;
  letter-spacing: 0.01em;
  transition: background 0.2s ease, color 0.2s ease, box-shadow 0.2s ease, transform 0.2s ease, border-color 0.2s ease;
}

.rich-editor-btn:hover,
.rich-editor-btn:focus {
  background: rgba(56, 189, 248, 0.14);
  color: var(--text);
  border-color: rgba(56, 189, 248, 0.35);
  outline: none;
}


.rich-editor-btn:active {
  color: #000;
}

.rich-editor-btn.is-active,
.rich-editor-btn[data-active="true"] {
  background: linear-gradient(135deg, rgba(56, 189, 248, 0.96), rgba(192, 132, 252, 0.92));
  border-color: transparent;
  color: #000;
  box-shadow: 0 18px 32px rgba(2, 6, 23, 0.42);
  transform: translateY(-1px);
}

.rich-editor-btn.is-active:hover,
.rich-editor-btn.is-active:focus,
.rich-editor-btn[data-active="true"]:hover,
.rich-editor-btn[data-active="true"]:focus {
  background: linear-gradient(135deg, rgba(56, 189, 248, 0.98), rgba(192, 132, 252, 0.96));
  color: #000;
}

.rich-editor-color {
  display: inline-flex;
  align-items: center;
}

.rich-editor-color input {
  width: 28px;
  height: 26px;
  border: 1px solid rgba(148, 163, 184, 0.25);
  border-radius: var(--radius-sm);
  background: rgba(15, 23, 42, 0.45);
  padding: 0;
  cursor: pointer;
}

.rich-editor-swatch {
  position: relative;
  width: 24px;
  height: 24px;
  border-radius: 50%;
  border: 2px solid rgba(8, 13, 23, 0.75);
  background: linear-gradient(135deg, rgba(15, 23, 42, 0.35), rgba(15, 23, 42, 0.1));
  box-shadow: 0 0 0 2px rgba(148, 163, 184, 0.45);
  cursor: pointer;
  overflow: hidden;
  transition: transform 0.2s ease, box-shadow 0.2s ease;
}

.rich-editor-swatch:hover,
.rich-editor-swatch:focus {
  box-shadow: 0 0 0 2px rgba(56, 189, 248, 0.55), 0 0 0 4px rgba(8, 13, 23, 0.65);
  transform: translateY(-1px);
  outline: none;
}

.rich-editor-swatch::after {
  content: '';
  position: absolute;
  inset: 3px;
  border-radius: 50%;
  background: var(--swatch-color, transparent);
  box-shadow: inset 0 0 0 1px rgba(8, 13, 23, 0.2);
  pointer-events: none;
}

.rich-editor-swatch--clear {
  background: rgba(15, 23, 42, 0.65);
  color: var(--text-muted);
  font-size: 0.8rem;
  line-height: 1;
}

.rich-editor-swatch--clear::after {
  background: none;
  box-shadow: none;
}

.rich-editor-swatch--clear:hover,
.rich-editor-swatch--clear:focus {
  color: var(--text);
}

.rich-editor-size {
  background: rgba(15, 23, 42, 0.5);
  border: 1px solid rgba(148, 163, 184, 0.22);
  border-radius: var(--radius-sm);
  color: var(--text);
  padding: 4px 8px;
  cursor: pointer;
  font-size: 0.85rem;
  min-width: 0;
}

.rich-editor-area {
  min-height: 150px;
  padding: 12px;
  border: 1px solid rgba(148, 163, 184, 0.2);
  border-radius: var(--radius);
  background: rgba(2, 6, 23, 0.55);
  overflow: auto;
  word-break: break-word;
  backdrop-filter: blur(4px);
  font-size: 0.95rem;
  line-height: 1.55;
  font-weight: 400;
}

.rich-editor-area:focus {
  outline: 2px solid var(--blue);
  outline-offset: 2px;
}

.editor-form textarea.input {
  min-height: 90px;
  resize: vertical;
}

.editor-actions {
  display: flex;
  flex-wrap: wrap;
  gap: var(--pad-sm);
  align-items: center;
  margin-top: var(--pad);
}

.editor-actions .btn {
  min-width: 140px;
}

.editor-status {
  margin-left: auto;
  font-size: 0.85rem;
  opacity: 0.8;
}

.editor-tag-block {
  padding: 8px;
  border-radius: var(--radius-sm);
  background: rgba(8, 13, 23, 0.45);
}

.editor-tag-block:last-child {
  margin-bottom: 0;
}

.window-dock {
  position: fixed;
  top: 50%;
  left: 0;
  transform: translateY(-50%);
  display: flex;
  align-items: center;
  gap: 0;
  z-index: 2100;
  pointer-events: none;
}

.window-dock-handle {
  pointer-events: auto;
  background: var(--blue);
  color: #000;
  border: none;
  border-radius: 0 var(--radius) var(--radius) 0;
  padding: 10px 6px;
  writing-mode: vertical-rl;
  text-orientation: mixed;
  font-weight: 600;
  cursor: pointer;
  box-shadow: 0 6px 16px rgba(0, 0, 0, 0.45);
}

.window-dock-list {
  pointer-events: auto;
  display: none;
  flex-direction: column;
  gap: var(--pad-sm);
  background: var(--panel);
  border: 1px solid var(--border);
  border-left: none;
  border-radius: 0 var(--radius) var(--radius) 0;
  padding: var(--pad);
  max-height: 70vh;
  overflow: auto;
  box-shadow: 0 12px 24px rgba(0, 0, 0, 0.45);
}

.window-dock.open .window-dock-list {
  display: flex;
}

.dock-entry {
  background: var(--muted);
  border: 1px solid var(--border);
  color: var(--text);
  text-align: left;
  padding: 6px 12px;
  border-radius: var(--radius);
  cursor: pointer;
  white-space: nowrap;
}

.dock-entry:hover {
  background: var(--blue);
  color: #000;
}

.modal {
  position: fixed;
  inset: 0;
  background: rgba(0,0,0,0.6);
  display: flex;
  align-items: flex-start;
  justify-content: center;
  overflow-y: auto;
  padding: 40px 0;
  z-index: 12000;
}

.modal .card {
  width: 90%;
  max-width: 600px;
  max-height: 80vh;
  overflow-y: auto;
}

/* Cleaner modal form layout */
.modal-form {
  display: flex;
  flex-direction: column;
  gap: var(--pad);
}

.modal-form label {
  display: flex;
  flex-direction: column;
  gap: 4px;
}

.modal-form .input {
  width: 100%;
}

.modal-form textarea.input {
  min-height: 80px;
  resize: vertical;
}

.modal-actions {
  display: flex;
  justify-content: flex-end;
  gap: var(--pad);
  margin-top: var(--pad);
}

/* Tagging rows */
.tag-wrap {
  display: flex;
  flex-direction: column;
  gap: 4px;
}

.tag-row {
  display: flex;
  flex-wrap: wrap;
  gap: 8px;
}

.modal-form label.tag-label {
  flex-direction: row;
  align-items: center;
  gap: 4px;
}

.block-section {
  margin: var(--pad-sm) 0;
}

.week-section {
  margin-left: var(--pad-sm);
}

.chips {
  display: flex;
  gap: 4px;
  flex-wrap: wrap;
}

.chip {
  background: linear-gradient(135deg, rgba(56, 189, 248, 0.18), rgba(192, 132, 252, 0.22));
  border-radius: 999px;
  padding: 4px 10px;
  border: 1px solid rgba(148, 163, 184, 0.28);
  color: var(--text);
  font-size: 0.8rem;
  letter-spacing: 0.01em;
}

.chip.active {
  background: linear-gradient(135deg, rgba(56, 189, 248, 0.92), rgba(192, 132, 252, 0.9));
  color: #041021;
  border-color: transparent;
  font-weight: 600;
}

.chip-remove {
  background: none;
  border: none;
  margin-left: 4px;
  cursor: pointer;
  color: var(--text);
}

.chip-input {
  background: var(--muted);
  border: none;
  color: var(--text);
  padding: 2px 4px;
  outline: none;
}

/* Study Builder */
.builder {
  padding: var(--pad-lg);
}

.builder-layout {
  display: grid;
  grid-template-columns: minmax(0, 2.5fr) minmax(260px, 1fr);
  gap: var(--pad-lg);
}

@media (max-width: 960px) {
  .builder-layout {
    grid-template-columns: 1fr;
  }
  .builder-controls {
    order: -1;
  }
}

.builder-blocks {
  display: flex;
  flex-direction: column;
  gap: var(--pad-lg);
}

.builder-block-card {
  display: flex;
  flex-direction: column;
  gap: var(--pad);
  transition: border-color 0.2s ease, box-shadow 0.2s ease;
}

.builder-block-card.active {
  border-color: rgba(56, 189, 248, 0.6);
  box-shadow: 0 0 0 2px rgba(56, 189, 248, 0.35);
  background: linear-gradient(150deg, rgba(13, 22, 38, 0.92), rgba(56, 189, 248, 0.16));
}

.builder-block-header {
  display: flex;
  flex-wrap: wrap;
  gap: var(--pad-sm);
  align-items: center;
}

.builder-collapse-toggle {
  border: none;
  background: transparent;
  color: var(--gray);
  padding: 0;
  width: 1.75rem;
  height: 1.75rem;
  border-radius: var(--radius);
  display: inline-flex;
  align-items: center;
  justify-content: center;
  cursor: pointer;
  font-size: 1rem;
  line-height: 1;
  transition: color 0.2s ease, background-color 0.2s ease;
}

.builder-collapse-toggle:hover {
  color: var(--text);
  background: var(--muted);
}

.builder-collapse-toggle:focus-visible {
  outline: 2px solid var(--blue);
  outline-offset: 2px;
}

.builder-collapse-toggle-block {
  font-size: 1.2rem;
}

.builder-block-header h3 {
  margin: 0;
  font-size: 1.1rem;
}

.builder-block-meta {
  color: var(--gray);
  font-size: 0.9rem;
}

.builder-block-actions {
  display: flex;
  flex-wrap: wrap;
  gap: var(--pad-sm);
  margin-left: auto;
}

.builder-block-card.is-collapsed .builder-week-list {
  display: none;
}

.builder-unlabeled-note {
  color: var(--gray);
  font-size: 0.95rem;
}

.builder-week-list {
  display: flex;
  flex-direction: column;
  gap: var(--pad);
}

.builder-week-card {
  background: var(--muted);
  border-radius: var(--radius);
  padding: var(--pad);
  display: flex;
  flex-direction: column;
  gap: var(--pad-sm);
}

.builder-week-card.is-active .builder-week-title {
  background: linear-gradient(135deg, rgba(59, 130, 246, 0.95), rgba(56, 189, 248, 0.9));
  color: #041021;
  box-shadow: 0 6px 16px rgba(15, 23, 42, 0.45);
}

.builder-week-card.is-collapsed .builder-lecture-list {
  display: none;
}

.builder-week-header {
  display: flex;
  flex-wrap: wrap;
  align-items: center;
  gap: var(--pad-sm);
}

.builder-week-meta {
  color: var(--gray);
  font-size: 0.85rem;
}

.builder-week-actions {
  display: flex;
  align-items: center;
  gap: var(--pad-sm);
  margin-left: auto;
}

.builder-lecture-list {
  display: flex;
  flex-wrap: wrap;
  gap: var(--pad-sm);
}

.settings-lecture-toggle {
  margin-top: var(--pad-sm);
  align-self: flex-start;
}

.settings-lecture-section {
  display: flex;
  flex-direction: column;
  gap: var(--pad-sm);
  margin-top: var(--pad-sm);
}

.builder-controls {
  display: flex;
  flex-direction: column;
  gap: var(--pad-lg);
}

.builder-filter-card,
.builder-summary-card {
  display: flex;
  flex-direction: column;
  gap: var(--pad);
}

.builder-section-title {
  font-size: 0.85rem;
  text-transform: uppercase;
  letter-spacing: 0.08em;
  color: var(--gray);
}

.builder-pill-row {
  display: flex;
  flex-wrap: wrap;
  gap: var(--pad-sm);
}

.builder-selection-meta {
  display: flex;
  flex-wrap: wrap;
  gap: var(--pad-sm);
  font-size: 0.85rem;
  color: var(--gray);
}

.builder-count {
  font-weight: 600;
}

.builder-summary-actions {
  display: flex;
  flex-direction: column;
  gap: var(--pad-sm);
}

.builder-mode-card {
  display: flex;
  flex-direction: column;
  gap: var(--pad);
}

.builder-mode-options {
  display: flex;
  flex-wrap: wrap;
  gap: var(--pad-sm);
}

.builder-mode-toggle {
  padding: 8px 18px;
  border-radius: var(--radius);
  border: 1px solid rgba(148, 163, 184, 0.28);
  background: rgba(15, 23, 42, 0.5);
  color: var(--text-muted);
  font-weight: 600;
  letter-spacing: 0.01em;
  transition: background 0.2s ease, color 0.2s ease, border-color 0.2s ease, transform 0.2s ease, box-shadow 0.2s ease;
}

.builder-mode-toggle:hover,
.builder-mode-toggle:focus-visible {
  background: rgba(56, 189, 248, 0.18);
  border-color: rgba(56, 189, 248, 0.36);
  color: var(--text);
  transform: translateY(-1px);
}

.builder-mode-toggle.is-active {
  background: linear-gradient(135deg, rgba(56, 189, 248, 0.94), rgba(192, 132, 252, 0.9));
  border-color: transparent;
  color: #041021;
  box-shadow: 0 16px 28px rgba(2, 6, 23, 0.38);
  transform: translateY(-1px);
}

.builder-mode-toggle.is-active:hover,
.builder-mode-toggle.is-active:focus-visible {
  background: linear-gradient(135deg, rgba(56, 189, 248, 0.98), rgba(192, 132, 252, 0.96));
  color: #020a16;
}

.builder-mode-status {
  font-size: 0.85rem;
  color: var(--gray);
}

.builder-start-btn {
  align-self: flex-start;
  min-width: 0;
}

button.builder-pill {
  background: rgba(148, 163, 184, 0.16);
  border: 1px solid rgba(148, 163, 184, 0.32);
  border-radius: 999px;
  color: var(--text);
  padding: 6px 16px;
  cursor: pointer;
  transition: background 0.2s ease, border-color 0.2s ease, color 0.2s ease, transform 0.2s ease, box-shadow 0.2s ease;
}

button.builder-pill:hover {
  transform: translateY(-1px);
  background: rgba(148, 163, 184, 0.26);
  border-color: rgba(56, 189, 248, 0.45);
}


button.builder-pill.active {

  background: linear-gradient(135deg, rgba(125, 211, 252, 0.95), rgba(199, 210, 254, 0.92));
  color: #0b162d;
  border-color: transparent;
  box-shadow: 0 14px 26px rgba(2, 6, 23, 0.32);

}

button.builder-pill.active:hover,
button.builder-pill.active:focus-visible {
  background: linear-gradient(135deg, rgba(148, 226, 255, 0.98), rgba(221, 214, 254, 0.96));
  color: #061024;
}

button.builder-pill.builder-pill-lecture {

  background: rgba(165, 180, 252, 0.16);
  border-color: rgba(165, 180, 252, 0.32);
  font-size: 0.9rem;
}

button.builder-pill.builder-pill-lecture.active {

  background: linear-gradient(135deg, rgba(191, 219, 254, 0.98), rgba(224, 231, 255, 0.96));
  border-color: transparent;
  color: #0a1530;
  box-shadow: 0 10px 22px rgba(15, 23, 42, 0.38);

}

button.builder-pill.builder-pill-lecture.active:hover,
button.builder-pill.builder-pill-lecture.active:focus-visible {
  background: linear-gradient(135deg, rgba(221, 231, 255, 0.99), rgba(210, 221, 255, 0.97));
  color: #050d1f;
}

button.builder-pill.builder-pill-small {
  font-size: 0.85rem;
  padding: 4px 12px;
}

button.builder-pill.builder-pill-outline {
  border-style: dashed;
}

.builder-action {
  background: none;
  border: none;
  color: var(--blue);
  font-size: 0.85rem;
  cursor: pointer;
  padding: 2px 4px;
  border-radius: var(--radius);
  transition: background 0.15s ease, color 0.15s ease;
}

.builder-action:hover {
  background: rgba(166, 217, 255, 0.1);
  color: #fff;
}

.builder-action-danger {
  background: linear-gradient(135deg, rgba(254, 226, 226, 0.92), rgba(252, 165, 165, 0.85));
  border: 1px solid rgba(252, 165, 165, 0.45);
  color: #2e0d14;
  padding: 4px 10px;
  box-shadow: 0 10px 20px rgba(120, 10, 32, 0.26);
}

.builder-action-danger:hover,
.builder-action-danger:focus-visible {
  background: linear-gradient(135deg, rgba(255, 241, 241, 0.95), rgba(252, 165, 165, 0.88));
  color: #1f050b;
}

.builder-action[disabled] {
  opacity: 0.5;
  cursor: not-allowed;
  background: none;
  color: var(--gray);
  pointer-events: none;
}

.builder-action-danger[disabled] {
  background: rgba(252, 165, 165, 0.12);
  border-color: rgba(252, 165, 165, 0.22);
  color: rgba(252, 165, 165, 0.55);
  box-shadow: none;
}

.builder-week-title {
  font-weight: 600;
  padding: 4px 12px;
  border-radius: 999px;
  background: rgba(148, 163, 184, 0.12);
  color: var(--text);
}

.builder-empty {
  color: var(--gray);
  font-size: 0.9rem;
}

/* Flashcards */
.flashcard {
  display: flex;
  flex-direction: column;
  gap: var(--pad);
}

.flash-section {
  margin-top: var(--pad);
  cursor: pointer;
  border-radius: var(--radius);
  padding: var(--pad-sm);
  border: 1px solid transparent;
  transition: background 0.2s ease, border-color 0.2s ease, box-shadow 0.2s ease, color 0.2s ease;
}

.flash-section:focus-visible {
  outline: 2px solid rgba(56, 189, 248, 0.75);
  outline-offset: 3px;
}

.flash-section[data-active="true"] {
  background: linear-gradient(135deg, rgba(56, 189, 248, 0.24), rgba(192, 132, 252, 0.26));
  border-color: rgba(56, 189, 248, 0.45);
  box-shadow: 0 16px 32px rgba(2, 6, 23, 0.32);
  color: var(--text);
}

.flash-section[data-active="true"] .flash-heading {
  color: #041021;
}

.flash-heading {
  font-weight: 600;
}

.flash-body {
  display: none;
  margin-top: 4px;
  white-space: normal;
}

.flash-section.revealed .flash-body {
  display: block;
}

.flash-rating {
  display: none;
  margin-top: var(--pad-sm);
  gap: 10px;
  align-items: center;
  flex-wrap: wrap;
}

.flash-section.revealed .flash-rating {
  display: flex;
}

.flash-rating-options {
  display: flex;
  gap: 8px;
  flex-wrap: wrap;
}

.flash-rating-btn {
  min-width: 84px;
}

.flash-rating-btn.is-selected {
  box-shadow: 0 0 0 2px var(--accent);
}

.flash-rating-status {
  font-size: 0.8rem;
  color: var(--gray);
}

.flash-rating-status.is-error {
  color: #fca5a5;
}

.flash-rating.is-saving .flash-rating-status {
  color: var(--accent);
}

.flash-rating.is-saving .flash-rating-btn {
  pointer-events: none;
  opacity: 0.75;
}

.flash-empty {
  background: var(--muted);
  color: var(--gray);
  padding: var(--pad);
  border-radius: var(--radius);
}

.flash-controls {
  gap: var(--pad-sm);
}

/* Browse cards */
.block-header {
  background: linear-gradient(90deg, var(--purple), var(--blue));
  padding: var(--pad-sm);
  border-radius: var(--radius);
  font-weight: 600;
  color: #000;
  margin-bottom: var(--pad-sm);
  border: none;
  width: 100%;
  text-align: left;
  cursor: pointer;
  font: inherit;
  transition: none;
  display: block;
}

.block-header:hover {
  transform: none;
  box-shadow: none;
}

.block-section.collapsed .week-section {
  display: none;
}

.week-section h3 {
  margin: var(--pad-sm) 0;
  font-size: 1rem;
}

.week-header {
  margin: var(--pad-sm) 0;
  font-size: 1rem;
  background: none;
  border: none;
  color: inherit;
  padding: 4px 6px;
  display: flex;
  align-items: center;
  gap: 8px;
  cursor: pointer;
  font: inherit;
  text-align: left;
  width: 100%;
  border-radius: var(--radius);
  transition: none;
  font-weight: 600;
}

.week-header:hover {
  background: rgba(255, 255, 255, 0.06);
  transform: none;
  box-shadow: none;
}

.week-section.collapsed .card-list {
  display: none;
}

.card-list {
  --entry-scale: 1;
  --entry-columns: 3;
  display: flex;
  flex-direction: column;
  gap: calc(var(--pad-sm) * var(--entry-scale));
}

.card-list.grid-layout {
  display: grid;
  grid-template-columns: repeat(var(--entry-columns), minmax(0, 1fr));
  gap: calc(var(--pad-sm) * var(--entry-scale));
  align-items: start;
}

.card-list.grid-layout .item-card {
  height: auto;
}

.entry-layout-toolbar {
  display: flex;
  flex-wrap: wrap;
  gap: var(--pad-sm);
  align-items: center;
  margin-bottom: var(--pad);
  padding: 10px var(--pad);
  background: rgba(15, 23, 42, 0.35);
  border: 1px solid var(--border);
  border-radius: var(--radius);
}

.layout-toggle {
  display: inline-flex;
  background: rgba(15, 23, 42, 0.55);
  border: 1px solid var(--border);
  border-radius: var(--radius);
  overflow: hidden;
}

.layout-btn {
  background: transparent;
  border: none;
  color: var(--text-muted);
  padding: 6px 14px;
  cursor: pointer;
}

.layout-btn:hover {
  background: rgba(56, 189, 248, 0.12);
  color: var(--text);
}

.layout-btn.active {
  background: var(--accent);
  color: #041021;
}

.layout-control {
  display: flex;
  align-items: center;
  gap: var(--pad-sm);
  font-size: 0.9rem;
}

.layout-controls {
  display: flex;
  flex-wrap: wrap;
  align-items: center;
  gap: var(--pad-sm);
}

.layout-advanced-toggle {
  background: rgba(15, 23, 42, 0.55);
  border: 1px solid var(--border);
  border-radius: var(--radius-sm);
  color: var(--text-muted);
  padding: 6px 12px;
}

.layout-advanced-toggle:hover {
  color: var(--text);
}

.layout-advanced-toggle.active {
  background: rgba(56, 189, 248, 0.18);
  color: var(--text);
  border-color: var(--accent);
}

.layout-control input[type="range"] {
  width: 132px;
  height: 6px;
  border-radius: 999px;
  background: rgba(148, 163, 184, 0.2);
  accent-color: var(--purple);
}

.layout-control input[type="range"]::-webkit-slider-runnable-track {
  height: 6px;
  border-radius: 999px;
  background: linear-gradient(90deg, rgba(192, 132, 252, 0.35), rgba(56, 189, 248, 0.35));
}

.layout-control input[type="range"]::-webkit-slider-thumb {
  -webkit-appearance: none;
  width: 16px;
  height: 16px;
  border-radius: 50%;
  background: var(--purple);
  border: 2px solid #060b1b;
  box-shadow: 0 0 0 2px rgba(192, 132, 252, 0.35);
  margin-top: -5px;
}

.layout-control input[type="range"]::-moz-range-track {
  height: 6px;
  border-radius: 999px;
  background: linear-gradient(90deg, rgba(192, 132, 252, 0.35), rgba(56, 189, 248, 0.35));
}

.layout-control input[type="range"]::-moz-range-thumb {
  width: 16px;
  height: 16px;
  border-radius: 50%;
  background: var(--purple);
  border: 2px solid #060b1b;
  box-shadow: 0 0 0 2px rgba(192, 132, 252, 0.35);
}

.layout-value {
  min-width: 3ch;
  text-align: right;
  font-variant-numeric: tabular-nums;
  color: var(--text-muted);
}

.item-card {
  --card-scale: var(--entry-scale, 1);
  background: linear-gradient(155deg, rgba(14, 22, 36, 0.85), rgba(8, 13, 23, 0.95));
  border: 1px solid var(--border);
  border-radius: var(--radius-lg);
  box-shadow: 0 14px 32px rgba(2, 6, 23, 0.4);
  width: 100%;
  font-size: calc(1rem * var(--card-scale));
  padding: calc(var(--pad) * 0.6 * var(--card-scale));
  transition: transform 0.2s ease, box-shadow 0.2s ease, background 0.2s ease;
}

.item-card:hover {
  transform: translateY(-4px);
  box-shadow: 0 20px 48px rgba(2, 6, 23, 0.5);
}

.item-card.expanded {
  background: rgba(15, 23, 42, 0.88);
}

.item-card .card-header {
  display: flex;
  justify-content: flex-start;
  align-items: center;
  gap: 12px;
  padding: calc(var(--pad-sm) * var(--card-scale));
  position: relative;
}

.card-title-btn {
  background: none;
  border: none;
  color: inherit;
  text-align: left;
  flex: 1;
  font-size: calc(1.35rem * var(--card-scale));
  font-weight: 700;
  cursor:pointer;
  line-height: 1.2;
  border-radius: var(--radius-sm);
  padding: 4px 6px 4px 0;
  transition: color 0.2s ease, background 0.2s ease;
}

.card-title-btn:hover {
  color: var(--accent);
}

.card-title-btn:focus-visible {
  outline: none;
  background: rgba(56, 189, 248, 0.12);
  box-shadow: 0 0 0 2px rgba(56, 189, 248, 0.35);
  color: var(--accent);
}


.card-settings {
  position: relative;
  margin-left: auto;
  display: flex;
  align-items: center;
  justify-content: flex-end;
  gap: 10px;
  z-index: 5;
  flex: 0 0 auto;
}

.card-settings-toggle {
  width: 46px;
  height: 46px;
  border-radius: 16px;
  transition: background 0.2s ease, color 0.2s ease, border-color 0.2s ease, box-shadow 0.2s ease;
}

.card-settings.open .card-settings-toggle {
  background: linear-gradient(135deg, rgba(192, 132, 252, 0.9), rgba(56, 189, 248, 0.88));
  color: var(--bg);
  border-color: transparent;
  box-shadow: 0 12px 24px rgba(2, 6, 23, 0.35);
}

.card-settings-toggle svg {
  width: 26px;
  height: 26px;
}

.card-menu {
  position: absolute;
  top: 50%;
  right: 56px;
  transform: translateY(-50%);
  display: flex;
  align-items: center;
  flex-wrap: nowrap;
  gap: 10px;
  padding: 10px 14px;
  min-width: max-content;
  background: linear-gradient(155deg, rgba(15, 23, 42, 0.94), rgba(8, 13, 23, 0.96));
  border-radius: var(--radius);
  border: 1px solid rgba(148, 163, 184, 0.28);
  box-shadow: 0 18px 36px rgba(2, 6, 23, 0.5);
  z-index: 10;
}

.card-menu.hidden {
  display: none;
}

.card-menu .icon-btn {
  width: 40px;
  height: 40px;
  font-size: 18px;
}

.identifiers {
  display:flex;
  gap:4px;
  flex-wrap:wrap;
  margin-bottom:var(--pad-sm);
}

.icon-btn {
  background: rgba(15, 23, 42, 0.55);
  border: 1px solid rgba(148, 163, 184, 0.28);
  cursor: pointer;
  color: var(--text-muted);
  padding: 6px;
  border-radius: 12px;
  width: 36px;
  height: 36px;
  display: flex;
  align-items: center;
  justify-content: center;
  font-size: 18px;
  line-height: 1;
  transition: background 0.2s ease, color 0.2s ease, border-color 0.2s ease, box-shadow 0.2s ease;
}

.icon-btn.card-settings-toggle {
  width: 46px;
  height: 46px;
}

.icon-btn:hover {
  background: rgba(56, 189, 248, 0.18);
  color: var(--text);
  border-color: rgba(56, 189, 248, 0.45);
  box-shadow: 0 10px 18px rgba(2, 6, 23, 0.3);
}

.icon-btn.danger {
  color: #fca5a5;
  border-color: rgba(248, 113, 113, 0.35);
  background: rgba(248, 113, 113, 0.12);
}

.icon-btn.danger:hover {
  background: linear-gradient(135deg, rgba(248, 113, 113, 0.9), rgba(244, 63, 94, 0.85));
  color: #210308;
  border-color: transparent;
  box-shadow: 0 12px 22px rgba(244, 63, 94, 0.35);
}

.icon-btn.ghost {
  width: 30px;
  height: 30px;
  border-radius: 999px;
  background: transparent;
  border-color: transparent;
  color: var(--text-muted);
}

.icon-btn.ghost:hover {
  background: rgba(148, 163, 184, 0.2);
  color: var(--text);
}

.card-body {
  padding: calc(var(--pad-sm) * var(--card-scale));
  display:none;
  flex:1;
  overflow:auto;
  border-top: 1px solid rgba(148, 163, 184, 0.18);
  margin-top: calc(var(--pad-sm) * var(--card-scale));
}

.item-card.expanded .card-body {
  display:block;
}

.section {
  border-left:3px solid var(--border);
  padding-left: calc(10px * var(--card-scale));
  margin-top: calc(12px * var(--card-scale));
  display: flex;
  flex-direction: column;
  gap: calc(6px * var(--card-scale));
}

.section:first-of-type {
  margin-top: 0;
}

.section.section--extra {
  border-left-color: var(--accent);
}

.section-title {
  font-size: calc(12px * var(--card-scale));
  text-transform: uppercase;
  letter-spacing: 0.12em;
  color: var(--text-muted);
}

.section-content {
  background: rgba(15, 23, 42, 0.45);
  border-radius: calc(8px * var(--card-scale));
  padding: calc(10px * var(--card-scale));
  border: 1px solid rgba(148, 163, 184, 0.18);
  overflow-wrap: anywhere;
  word-break: break-word;
}

.table-extra {
  display: flex;
  flex-direction: column;
  gap: 6px;
  background: rgba(15, 23, 42, 0.45);
  border: 1px solid rgba(148, 163, 184, 0.18);
  border-radius: var(--radius-sm);
  padding: 8px;
  margin-bottom: 8px;
}

.table-extra:last-child {
  margin-bottom: 0;
}

.table-extra-title {
  font-size: 0.85rem;
  text-transform: uppercase;
  letter-spacing: 0.08em;
  color: var(--text-muted);
}

.rich-content {
  white-space: normal;
  word-break: break-word;
}

.rich-content p {
  margin: 0 0 0.75em;
}

.rich-content p:last-child {
  margin-bottom: 0;
}

.rich-content ul,
.rich-content ol {
  padding-left: 1.25em;
}

.rich-content img,
.rich-content video,
.rich-content iframe,
.rich-content audio {
  max-width: 100%;
  height: auto;
  border-radius: var(--radius-sm, 6px);
  display: block;
  margin: 0.5em 0;
}

.facts {
  margin-top: calc(8px * var(--card-scale));
}

.link-chip {
  margin-top:8px;
}

.flash-answer {
  display: none;
  white-space: pre-wrap;
}

.flashcard.revealed .flash-answer {
  display: block;
}

/* Cards */
.cards-tab {
  display: flex;
  flex-direction: column;
  gap: var(--pad-lg);
  padding: var(--pad-lg);
}

.card-catalog {
  display: flex;
  flex-direction: column;
  gap: var(--pad-lg);
}

.cards-empty {
  background: linear-gradient(160deg, rgba(15, 23, 42, 0.72), rgba(2, 6, 23, 0.88));
  border: 1px solid rgba(148, 163, 184, 0.18);
  border-radius: var(--radius-lg);
  padding: clamp(28px, 5vw, 48px);
  text-align: center;
  box-shadow: 0 28px 62px rgba(2, 6, 23, 0.45);
}

.cards-empty h3 {
  margin: 0 0 8px;
  font-size: clamp(1.35rem, 1.1vw + 1rem, 1.8rem);
}

.cards-empty p {
  margin: 0;
  color: var(--text-muted);
}

.card-block-section {
  --block-accent: rgba(56, 189, 248, 0.55);
  position: relative;
  border-radius: var(--radius-lg);
  overflow: hidden;
  background: linear-gradient(160deg, rgba(10, 16, 30, 0.92), rgba(3, 6, 20, 0.88));
  border: 1px solid rgba(148, 163, 184, 0.16);
  box-shadow: 0 24px 50px rgba(2, 6, 23, 0.4);
}

.card-block-section::before {
  content: '';
  position: absolute;
  inset: 0;
  background: radial-gradient(circle at top left, color-mix(in srgb, var(--block-accent) 35%, transparent), transparent 60%);
  opacity: 0.9;
  pointer-events: none;
}

.card-block-header {
  display: flex;
  align-items: center;
  justify-content: space-between;
  gap: 16px;
  width: 100%;
  padding: 26px clamp(20px, 4vw, 36px);
  background: transparent;
  border: none;
  text-align: left;
  position: relative;
  z-index: 1;
}

.card-block-header:hover {
  background: linear-gradient(90deg, rgba(56, 189, 248, 0.08), transparent 70%);
}

.card-block-heading {
  display: flex;
  align-items: center;
  gap: 14px;
  flex: 1;
  min-width: 0;
}

.card-block-mark {
  width: 14px;
  height: 14px;
  border-radius: 4px;
  background: var(--block-accent);
  box-shadow: 0 6px 18px color-mix(in srgb, var(--block-accent) 40%, transparent);
}

.card-block-title {
  font-size: clamp(1.15rem, 1.2vw + 0.8rem, 1.8rem);
  font-weight: 600;
  letter-spacing: 0.01em;
}

.card-block-stats {
  color: var(--text-muted);
  font-size: 0.95rem;
  white-space: nowrap;
}

.card-collapse-icon {
  width: 32px;
  height: 32px;
  display: inline-flex;
  align-items: center;
  justify-content: center;
  border-radius: 999px;
  background: rgba(148, 163, 184, 0.15);
  border: 1px solid rgba(148, 163, 184, 0.2);
  transition: transform 0.3s ease, background 0.3s ease, border-color 0.3s ease;
}

.card-collapse-icon svg {
  width: 18px;
  height: 18px;
}

.card-block-header:hover .card-collapse-icon {
  background: rgba(56, 189, 248, 0.16);
  border-color: rgba(56, 189, 248, 0.35);
}

.card-block-body {
  display: flex;
  flex-direction: column;
  gap: var(--pad);
  padding: 0 clamp(20px, 4vw, 36px) clamp(28px, 4vw, 40px);
  position: relative;
  z-index: 1;
}

.card-week-section {

  --week-accent: rgba(96, 165, 250, 0.6);
  position: relative;
  background: linear-gradient(150deg, rgba(15, 23, 42, 0.74), rgba(15, 23, 42, 0.52));
  border: 1px solid rgba(148, 163, 184, 0.18);

  border-radius: var(--radius);
  padding: var(--pad);
  display: flex;
  flex-direction: column;
  gap: var(--pad);
  box-shadow: inset 0 0 0 1px rgba(15, 23, 42, 0.35);

  overflow: hidden;
}

.card-week-section::before {
  content: '';
  position: absolute;
  inset: 0;
  background: linear-gradient(140deg, color-mix(in srgb, var(--week-accent) 35%, transparent), transparent 65%);
  opacity: 0.9;
  pointer-events: none;
}

.card-week-section > * {
  position: relative;
  z-index: 1;

}

.card-week-header {
  display: flex;
  align-items: center;
  justify-content: space-between;
  gap: 12px;
  width: 100%;
  padding: 6px;
  background: transparent;
  border: none;
  color: inherit;
  text-align: left;
}

.card-week-header .card-collapse-icon {
  width: 28px;
  height: 28px;
  background: rgba(148, 163, 184, 0.12);
  border: 1px solid rgba(148, 163, 184, 0.18);
}

.card-week-header:hover .card-collapse-icon {
  background: rgba(56, 189, 248, 0.18);
  border-color: rgba(56, 189, 248, 0.32);
}

.card-week-title {
  font-weight: 600;
  letter-spacing: 0.02em;
}

.card-week-stats {
  color: var(--text-muted);
  font-size: 0.85rem;
  white-space: nowrap;
}

.deck-grid {
  display: grid;

  grid-template-columns: repeat(auto-fill, minmax(280px, 1fr));
  gap: clamp(18px, 2vw, 30px);
  align-items: stretch;

}

.deck-grid.is-loading {
  position: relative;
  min-height: clamp(180px, 28vw, 240px);
}

.deck-grid.is-loading::after {
  content: 'Loading decks…';
  position: absolute;
  inset: 0;
  display: grid;
  place-content: center;
  border-radius: var(--radius-lg);
  border: 1px dashed rgba(148, 163, 184, 0.24);
  color: rgba(226, 232, 240, 0.55);
  letter-spacing: 0.14em;
  text-transform: uppercase;
  font-size: 0.78rem;
  background: rgba(10, 16, 32, 0.6);
  pointer-events: none;
}

.deck-tile {
  position: relative;
  border-radius: var(--radius-lg);

  padding: clamp(22px, 3vw, 32px);
  background: linear-gradient(170deg, rgba(8, 13, 24, 0.94), rgba(6, 11, 22, 0.74));
  border: 1px solid rgba(148, 163, 184, 0.2);

  color: inherit;
  text-align: left;
  display: flex;
  flex-direction: column;
  gap: clamp(18px, 2vw, 26px);

  box-shadow: 0 22px 48px rgba(2, 6, 23, 0.32);
  cursor: pointer;
  overflow: hidden;
  min-height: clamp(260px, 30vw, 330px);
  transition: transform 0.3s cubic-bezier(0.16, 1, 0.3, 1), box-shadow 0.3s ease, border-color 0.3s ease;
  content-visibility: auto;
  contain: layout paint style;
  contain-intrinsic-size: auto 320px;
}

.deck-tile::before {
  content: '';
  position: absolute;
  inset: 0;

  background: var(--deck-gradient, linear-gradient(135deg, rgba(148, 163, 184, 0.26) 0%, rgba(10, 16, 32, 0.08) 68%));
  opacity: 0.7;

  mix-blend-mode: screen;
  transition: opacity 0.3s ease, transform 0.3s ease;
}

.deck-tile > * {
  position: relative;
  z-index: 1;
}

.deck-tile:hover,
.deck-tile:focus-visible {
  transform: translateY(-6px) scale(1.015);
  border-color: rgba(255, 255, 255, 0.18);
  box-shadow: 0 32px 70px rgba(2, 6, 23, 0.48);
}

.deck-tile:hover::before,
.deck-tile:focus-visible::before {
  opacity: 0.9;
  transform: translate3d(0, -2px, 0);
}

.deck-stack {
  position: relative;
  width: 100%;

  height: clamp(140px, 20vw, 190px);

  perspective: 1100px;
  transform-style: preserve-3d;
}

.stack-card {
  --index: 0;
  position: absolute;
  inset: 0;
  padding: clamp(16px, 2vw, 22px);
  border-radius: 22px;
  background: linear-gradient(150deg, rgba(13, 20, 36, 0.92), rgba(13, 20, 36, 0.62));

  border: 1px solid rgba(148, 163, 184, 0.16);
  display: flex;
  align-items: flex-end;
  font-size: 0.78rem;
  letter-spacing: 0.04em;
  text-transform: uppercase;

  color: rgba(248, 250, 252, 0.86);
  transform-origin: center 125%;
  transform: rotate(calc((var(--index) - var(--spread, 0)) * 1deg)) translateY(calc(var(--index) * -10px)) translateZ(calc(var(--index) * -12px));
  box-shadow: 0 16px 32px rgba(2, 6, 23, 0.28);
  opacity: calc(1 - (var(--index) * 0.12));
  transition: transform 0.4s cubic-bezier(0.16, 1, 0.3, 1), box-shadow 0.4s ease, opacity 0.4s ease, filter 0.4s ease;
  transition-delay: 0s, 0s, 0s, 0s;
  overflow: hidden;
}

.stack-card::after {
  content: '';
  position: absolute;
  inset: 0;
  background: var(--deck-gradient, linear-gradient(135deg, color-mix(in srgb, var(--deck-accent, var(--accent)) 65%, transparent) 0%, rgba(15, 23, 42, 0) 85%));
  opacity: 0.7;
  pointer-events: none;

}

.stack-card-empty {
  justify-content: center;
  align-items: center;
  text-transform: none;
  font-size: 0.9rem;
  color: var(--text-muted);
}

.deck-tile:is(:hover, :focus-visible) .stack-card {

  transform: rotate(calc((var(--index) - var(--spread, 0)) * 6deg)) translateX(calc((var(--index) - var(--spread, 0)) * 24px)) translateY(calc(var(--index) * -6px)) translateZ(calc(var(--index) * 32px));
  box-shadow: 0 26px 52px rgba(2, 6, 23, 0.46);
  filter: saturate(1.1) brightness(1.05);

  transition-delay: 1s, 1s, 1s, 1s;
}

.deck-info {
  display: flex;
  flex-direction: column;

  gap: 12px;

}

.deck-count-pill {
  align-self: flex-start;

  padding: 6px 14px;

  border-radius: 999px;
  font-size: 0.78rem;
  letter-spacing: 0.08em;
  text-transform: uppercase;
  background: linear-gradient(135deg, rgba(15, 23, 42, 0.85), rgba(15, 23, 42, 0.6));
  border: 1px solid rgba(148, 163, 184, 0.24);
  color: rgba(244, 244, 255, 0.88);
  box-shadow: 0 10px 24px rgba(2, 6, 23, 0.28);
  position: relative;
  overflow: hidden;
}

.deck-count-pill::after {
  content: '';
  position: absolute;
  inset: 0;

  background: var(--deck-gradient, linear-gradient(135deg, rgba(148, 163, 184, 0.25) 0%, rgba(15, 23, 42, 0) 80%));
  opacity: 0.65;

  pointer-events: none;
}

.deck-title {
  margin: 0;
  font-size: clamp(1.1rem, 1vw + 1rem, 1.55rem);
  font-weight: 600;
}

.deck-meta {
  font-size: 0.92rem;
  color: rgba(248, 250, 252, 0.65);
}

.card-block-section.is-collapsed > .card-block-body {
  display: none;
}

.card-block-section.is-collapsed > .card-block-header .card-collapse-icon {
  transform: rotate(-90deg);
}

.card-week-section.is-collapsed > .deck-grid {
  display: none;
}

.card-week-section.is-collapsed > .card-week-header .card-collapse-icon {
  transform: rotate(-90deg);
}

.deck-overlay {
  position: fixed;
  inset: 0;
  display: flex;
  align-items: flex-start;
  justify-content: center;
  padding: clamp(18px, 4vw, 48px);
  background: rgba(2, 6, 18, 0.78);
  backdrop-filter: blur(18px);
  z-index: 2000;
  opacity: 0;
  pointer-events: none;
  overflow-y: auto;
  transition: opacity 0.3s ease;
}

.deck-overlay[data-active="true"] {
  opacity: 1;
  pointer-events: auto;
}

.deck-viewer {
  --deck-current-accent: var(--accent);
  width: min(980px, 94vw);
  margin: clamp(24px, 5vh, 56px) auto;
  padding: clamp(24px, 3.5vw, 40px) clamp(18px, 3vw, 32px) clamp(32px, 4vw, 48px);
  position: relative;
  display: flex;
  flex-direction: column;
  gap: clamp(18px, 2.5vw, 28px);
  background: linear-gradient(165deg, rgba(8, 13, 25, 0.96), rgba(5, 9, 20, 0.88));
  border-radius: 28px;
  border: 1px solid rgba(148, 163, 184, 0.22);
  box-shadow: 0 36px 72px rgba(2, 6, 23, 0.55);
}

.deck-viewer-card {
  background: transparent;
  border: none;
  box-shadow: none;
  padding: clamp(18px, 2.5vw, 32px) clamp(12px, 2vw, 26px) clamp(28px, 3vw, 40px);
  border-radius: 0;
  gap: clamp(18px, 2.5vw, 28px);
}

.deck-card-summary {
  display: flex;
  flex-direction: column;
  gap: clamp(8px, 1.8vw, 16px);
  padding-right: clamp(54px, 8vw, 72px);
  position: relative;
  z-index: 1;
}

.deck-card-summary-crumb {
  font-size: 0.82rem;
  letter-spacing: 0.18em;
  text-transform: uppercase;
  color: rgba(248, 250, 252, 0.58);
}

.deck-card-summary-crumb:empty {
  display: none;
}

.deck-card-summary-title {
  margin: 0;
  font-size: clamp(1.6rem, 1.2vw + 1.3rem, 2.4rem);
  color: var(--text);
}

.deck-card-summary-counter {
  font-size: 0.95rem;
  color: rgba(248, 250, 252, 0.68);
}

@media (min-width: 640px) {
  .deck-card-summary {
    flex-direction: row;
    flex-wrap: wrap;
    align-items: flex-end;
    gap: clamp(10px, 1.8vw, 18px);
  }

  .deck-card-summary-crumb {
    flex-basis: 100%;
  }

  .deck-card-summary-counter {
    margin-left: auto;
  }
}

.deck-close {
  position: absolute;
  top: clamp(18px, 2vw, 26px);
  right: clamp(18px, 2vw, 26px);

  width: 44px;
  height: 44px;

  border-radius: 50%;
  border: 1px solid rgba(148, 163, 184, 0.28);
  background: rgba(2, 6, 23, 0.65);
  color: var(--text-muted);
  font-size: 24px;
  line-height: 1;
  display: inline-flex;
  align-items: center;
  justify-content: center;
  transition: background 0.3s ease, color 0.3s ease, border-color 0.3s ease, transform 0.3s ease;

  z-index: 2;

}

.deck-close:hover {
  background: rgba(56, 189, 248, 0.18);
  color: var(--text);
  border-color: rgba(56, 189, 248, 0.4);
  transform: translateY(-1px);
}


.deck-card-stage-full {
  display: grid;
  grid-template-columns: auto minmax(0, 1fr) auto;
  align-items: stretch;
  gap: clamp(16px, 2.5vw, 32px);
  position: relative;
}

.deck-card-holder {
  display: flex;
  justify-content: center;
  padding: 0 clamp(12px, 2.5vw, 24px);
  min-width: 0;
}

.deck-card-nav {
  width: clamp(42px, 5vw, 56px);
  height: clamp(42px, 5vw, 56px);
  border-radius: 50%;
  border: 1px solid rgba(148, 163, 184, 0.26);
  background: rgba(8, 13, 25, 0.82);
  display: inline-flex;
  align-items: center;
  justify-content: center;
  align-self: center;
  color: var(--deck-current-accent, var(--accent));
  transition: background 0.3s ease, border-color 0.3s ease, transform 0.3s ease, color 0.3s ease;
  box-shadow: 0 18px 32px rgba(2, 6, 23, 0.35);
  backdrop-filter: blur(6px);
}

.deck-card-nav svg {
  width: clamp(18px, 2vw, 24px);
  height: clamp(18px, 2vw, 24px);
}

.deck-card-nav:hover {
  background: color-mix(in srgb, var(--deck-current-accent, var(--accent)) 18%, rgba(8, 13, 25, 0.82));
  border-color: color-mix(in srgb, var(--deck-current-accent, var(--accent)) 45%, transparent);
  transform: translateY(-1px);
}

.deck-card-nav:focus-visible {
  outline: 2px solid color-mix(in srgb, var(--deck-current-accent, var(--accent)) 45%, transparent);
  outline-offset: 2px;
}

.deck-card-nav:disabled {
  opacity: 0.35;
  pointer-events: none;
}

.deck-slide {
  width: 100%;
  background: linear-gradient(175deg, rgba(11, 18, 32, 0.96), rgba(7, 12, 24, 0.92));
  border: 1px solid rgba(148, 163, 184, 0.18);
  border-radius: 24px;
  padding: clamp(22px, 3vw, 34px);
  display: flex;
  flex-direction: column;
  gap: clamp(18px, 2vw, 26px);
  position: relative;
  box-shadow: 0 28px 60px rgba(2, 6, 23, 0.38), inset 4px 0 0 color-mix(in srgb, var(--slide-accent, var(--accent)) 55%, transparent);
}

.deck-slide-full {
  max-width: min(780px, 90vw);
}


.deck-slide-header {
  display: flex;
  flex-direction: column;
  gap: 8px;
  position: relative;
  z-index: 1;
}

.deck-slide-crumb {
  font-size: 0.8rem;
  letter-spacing: 0.16em;
  text-transform: uppercase;
  color: rgba(248, 250, 252, 0.55);
}

.deck-slide-title {
  margin: 0;
  font-size: clamp(1.2rem, 0.8vw + 1.1rem, 1.8rem);
}

.deck-slide-kind {
  align-self: flex-start;
  font-size: 0.78rem;
  letter-spacing: 0.18em;
  text-transform: uppercase;
  color: rgba(248, 250, 252, 0.6);
  padding: 4px 10px;
  border-radius: 999px;
  border: 1px solid rgba(148, 163, 184, 0.24);
  background: rgba(15, 23, 42, 0.55);
}

.deck-slide-meta {
  display: flex;
  flex-wrap: wrap;
  gap: 10px;
  position: relative;
  z-index: 1;
}

.deck-chip {
  display: inline-flex;
  align-items: center;
  gap: 6px;
  padding: 6px 12px;
  border-radius: 999px;
  background: rgba(15, 23, 42, 0.62);
  border: 1px solid rgba(148, 163, 184, 0.22);
  font-size: 0.78rem;
  letter-spacing: 0.04em;
  text-transform: uppercase;
  color: rgba(248, 250, 252, 0.75);
}

.deck-chip-icon {
  display: inline-flex;
  align-items: center;
  justify-content: center;
  font-size: 0.9rem;
  line-height: 1;
}

.deck-chip-label {
  white-space: nowrap;
}

.deck-slide-sections {
  display: flex;
  flex-direction: column;
  gap: 18px;
  position: relative;
  z-index: 1;
}

.deck-section {
  background: linear-gradient(160deg, rgba(14, 22, 40, 0.82), rgba(14, 22, 40, 0.65));
  border: 1px solid rgba(148, 163, 184, 0.18);
  border-radius: var(--radius);
  padding: clamp(16px, 2vw, 22px);
  display: flex;
  flex-direction: column;
  gap: 12px;
  box-shadow: inset 3px 0 0 color-mix(in srgb, var(--section-accent, var(--accent)) 55%, transparent), inset 0 0 0 1px rgba(15, 23, 42, 0.32);
}

.deck-section-title {
  display: flex;
  align-items: center;
  gap: 12px;
  font-size: 0.95rem;
  letter-spacing: 0.08em;
  text-transform: uppercase;
  color: rgba(248, 250, 252, 0.78);
  margin: 0;
}

.deck-section-icon {
  display: inline-flex;
  align-items: center;
  justify-content: center;
  width: 1.9rem;
  height: 1.9rem;
  border-radius: 12px;
  background: color-mix(in srgb, var(--section-accent, var(--accent)) 18%, rgba(15, 23, 42, 0.6));
  font-size: 1rem;
  line-height: 1;
}

.deck-section-content {
  color: var(--text);
  font-size: 0.97rem;
  line-height: 1.65;
}

.deck-section-extra {
  border-color: rgba(148, 163, 184, 0.28);
}

.deck-section-empty {
  margin: 0;
  font-size: 0.95rem;
  color: rgba(248, 250, 252, 0.6);
}

.deck-related-panel {
  align-self: flex-end;
  position: relative;
  display: inline-flex;
  flex-direction: column;
  align-items: flex-end;
  gap: 12px;
  z-index: 2;
}

.deck-related-toggle {
  padding: 10px 22px;
  border-radius: 999px;
  border: 1px solid rgba(148, 163, 184, 0.28);
  background: rgba(148, 163, 184, 0.16);
  color: var(--text-muted);
  font-size: 0.88rem;
  letter-spacing: 0.06em;
  text-transform: uppercase;
  transition: background 0.3s ease, border-color 0.3s ease, color 0.3s ease, transform 0.3s ease;
}

.deck-related-toggle[data-active="true"] {
  background: color-mix(in srgb, var(--deck-current-accent, var(--accent)) 22%, rgba(148, 163, 184, 0.16));
  border-color: color-mix(in srgb, var(--deck-current-accent, var(--accent)) 45%, transparent);
  color: var(--text);
  box-shadow: 0 14px 32px rgba(56, 189, 248, 0.22);
  transform: translateY(-1px);
}

.deck-related-toggle:disabled {
  opacity: 0.55;
  cursor: not-allowed;
}

.deck-related {
  position: absolute;
  top: 100%;
  right: 0;
  margin-top: 12px;
  width: min(420px, 80vw);
  max-height: min(52vh, 420px);
  padding: clamp(16px, 2vw, 22px) clamp(14px, 2vw, 20px);
  display: grid;
  gap: 14px;
  border-radius: 20px;
  border: 1px solid rgba(148, 163, 184, 0.22);
  background: linear-gradient(165deg, rgba(11, 18, 32, 0.96), rgba(7, 12, 24, 0.9));
  box-shadow: 0 26px 48px rgba(2, 6, 23, 0.45);
  overflow-y: auto;
  opacity: 0;
  z-index: 3;
  transform: translateY(12px) scale(0.96);
  transform-origin: 90% 0;
  transition: opacity 0.3s ease, transform 0.3s ease;
  pointer-events: none;
}

.deck-related[data-visible="true"] {
  opacity: 1;
  transform: translateY(0) scale(1);
  pointer-events: auto;
}


.related-card-chip {
  border-radius: var(--radius);
  border: 1px solid rgba(148, 163, 184, 0.18);
  background: rgba(11, 18, 32, 0.85);
  padding: 14px 16px;
  display: flex;
  flex-direction: column;
  gap: 6px;
  box-shadow: inset 0 0 0 1px rgba(15, 23, 42, 0.35);
  color: var(--text);
  cursor: pointer;
  text-align: left;
  width: 100%;
  appearance: none;
  transition: transform 0.25s ease, box-shadow 0.25s ease, border-color 0.25s ease, background 0.25s ease;
}

.related-card-chip::before {
  content: '';
  display: block;
  width: 30px;
  height: 2px;
  border-radius: 999px;
  background: color-mix(in srgb, var(--related-accent, var(--accent)) 80%, transparent);
}

.related-card-chip:hover {
  transform: translateY(-2px);
  border-color: rgba(148, 163, 184, 0.3);
  background: rgba(15, 23, 42, 0.88);
  box-shadow: 0 14px 28px rgba(2, 6, 23, 0.32);
}

.related-card-chip:focus-visible {
  outline: 2px solid color-mix(in srgb, var(--related-accent, var(--accent)) 60%, transparent);
  outline-offset: 2px;
}

.related-card-chip.is-disabled {
  cursor: not-allowed;
  opacity: 0.6;
  transform: none;
  box-shadow: inset 0 0 0 1px rgba(15, 23, 42, 0.35);
  pointer-events: none;
}

.related-card-title {
  font-size: 0.95rem;
  font-weight: 600;
}

.related-card-kind {
  font-size: 0.78rem;
  letter-spacing: 0.18em;
  text-transform: uppercase;
  color: rgba(248, 250, 252, 0.55);

}
.hidden { display:none !important; }

.title-cell{
  display:flex;
  flex-direction:column;
  gap:4px;
  margin-bottom:var(--pad);
}
.title-cell .title{
  font-size:1.25rem;
  font-weight:600;
}
.title-cell .actions{
  margin-top:4px;
}

/* Map */
.map-svg {
  width: 100%;
  height: 100%;
  cursor: grab;
  background:
    radial-gradient(circle at 18% 22%, rgba(148, 163, 184, 0.12), transparent 58%),
    linear-gradient(160deg, #0b1422 0%, #0a101b 45%, #05070d 100%);
  border-top: 1px solid rgba(148, 163, 184, 0.24);
}
.map-node {
  cursor: inherit;
  stroke: rgba(15, 23, 42, 0.75);
  stroke-width: 1.6;
  vector-effect: non-scaling-stroke;
}
.map-edge {
  stroke: var(--gray);
  stroke-width: 4;
  cursor: inherit;
  vector-effect: non-scaling-stroke;
  pointer-events: stroke;

  fill: none;
  stroke-linecap: round;

}
.map-edge.edge-glow {
  filter: drop-shadow(0 0 6px rgba(255, 255, 255, 0.65));
}

.map-edge-decoration {
  pointer-events: none;
  stroke: var(--panel);
  vector-effect: non-scaling-stroke;
}

.map-label {
  fill: var(--text);
  font-size: 16px;
  font-weight: 600;
  text-anchor: middle;
  pointer-events: none;
  text-shadow: 0 0 6px rgba(0, 0, 0, 0.45);
}

.map-edge-tooltip {
  position: absolute;
  background: rgba(15, 23, 42, 0.92);
  color: var(--text);
  padding: 6px 10px;
  border-radius: 8px;
  border: 1px solid rgba(148, 163, 184, 0.35);
  font-size: 13px;
  pointer-events: none;
  white-space: normal;
  box-shadow: 0 10px 24px rgba(15, 23, 42, 0.45);
  transform: translate3d(0, 0, 0);
  max-width: 320px;
  line-height: 1.4;
}

.line-menu {
  position: absolute;
  background: var(--panel);
  border: 1px solid var(--border);
  padding: 8px;
  border-radius: var(--radius);
  color: var(--text);
  z-index: 1000;
  display: flex;
  flex-direction: column;
  gap: 4px;
}
.line-menu label {
  display: flex;
  flex-direction: column;
  font-size: 12px;
  gap: 2px;
}

.map-wrapper {
  position: relative;
  display: flex;
  flex-direction: column;
  height: 100%;
  padding: 0;
  overflow: hidden;
}

.map-tabs {
  display: flex;
  flex-direction: column;
  gap: 14px;
}

.map-tabs-heading {
  font-size: 12px;
  letter-spacing: 0.12em;
  text-transform: uppercase;
  color: rgba(226, 232, 240, 0.58);
  font-weight: 600;
}

.map-tab-list {
  display: flex;
  flex-direction: column;
  gap: 8px;
}

.map-tab {
  text-align: left;
  padding: 10px 18px;
  border-radius: 18px;
  background: linear-gradient(150deg, rgba(148, 163, 184, 0.14) 0%, rgba(148, 163, 184, 0.08) 100%);
  border: 1px solid rgba(148, 163, 184, 0.28);
  color: rgba(226, 232, 240, 0.85);
  font-weight: 500;
  letter-spacing: 0.01em;
  transition: transform 0.18s ease, background 0.18s ease, border-color 0.18s ease, box-shadow 0.18s ease, color 0.18s ease;
}

.map-tab:hover,
.map-tab:focus-visible {
  background: linear-gradient(150deg, rgba(148, 163, 184, 0.22) 0%, rgba(148, 163, 184, 0.12) 100%);
  border-color: rgba(203, 213, 225, 0.45);
  color: #f8fafc;
  transform: translateX(-2px);
  box-shadow: 0 14px 32px rgba(2, 6, 23, 0.35);
}

.map-tab:focus-visible {
  outline: 2px solid rgba(56, 189, 248, 0.45);
  outline-offset: 2px;
}

.map-tab.active {
  background: linear-gradient(160deg, rgba(56, 189, 248, 0.24) 0%, rgba(56, 189, 248, 0.12) 100%);
  border-color: rgba(56, 189, 248, 0.45);
  color: #f8fafc;
  box-shadow: 0 18px 40px rgba(56, 189, 248, 0.28);
  transform: translateX(-2px);
}

.map-tab-actions {
  display: flex;
  gap: 12px;
}

.map-icon-btn {
  width: 38px;
  height: 38px;
  border-radius: 12px;
  display: grid;
  place-items: center;
  border: 1px solid rgba(148, 163, 184, 0.32);
  background: rgba(15, 23, 42, 0.65);
  color: rgba(226, 232, 240, 0.82);
  line-height: 0;

  transition: transform 0.18s ease, background 0.18s ease, border-color 0.18s ease, color 0.18s ease;
  backdrop-filter: blur(12px);
}

.map-icon-btn svg {
  width: 20px;
  height: 20px;
}

.map-delete-tab svg {
  width: 22px;
  height: 22px;
}

.map-icon-btn:hover,
.map-icon-btn:focus-visible {
  transform: translateY(-1px);
  background: rgba(30, 41, 59, 0.92);
  border-color: rgba(148, 163, 184, 0.55);
  color: #ffffff;
}

.map-icon-btn:focus-visible {
  outline: 2px solid rgba(56, 189, 248, 0.5);
  outline-offset: 2px;
}

.map-icon-btn.danger {
  color: rgba(248, 113, 113, 0.88);
  border-color: rgba(248, 113, 113, 0.35);
  background: rgba(127, 29, 29, 0.18);
}

.map-icon-btn.danger:hover,
.map-icon-btn.danger:focus-visible {
  background: rgba(248, 113, 113, 0.24);
  border-color: rgba(248, 113, 113, 0.58);
  color: #fecaca;
}

.map-icon-btn:disabled {
  opacity: 0.45;
  cursor: not-allowed;
  transform: none;
  background: rgba(15, 23, 42, 0.42);
}

.map-search-container {
  display: flex;
  flex-direction: column;
  align-items: center;
  gap: 6px;
}

.map-search {
  display: flex;
  align-items: center;
  gap: 8px;
}

.map-search-input {
  min-width: 220px;
  background: rgba(15, 23, 42, 0.6);
  color: #f8fafc;
  border-color: rgba(148, 163, 184, 0.5);
  backdrop-filter: blur(6px);
}

.map-search-input.not-found {
  border-color: rgba(248, 113, 113, 0.85);
  box-shadow: 0 0 0 2px rgba(248, 113, 113, 0.25);
}

.map-search-input::placeholder {
  color: rgba(226, 232, 240, 0.7);
}

.map-search-btn {
  padding: 8px 14px;
}

.map-search-feedback {
  font-size: 13px;
  color: var(--text-muted);
  min-height: 18px;
}

.map-search-feedback.success {
  color: var(--accent);
}

.map-search-feedback.error {
  color: #f87171;
}

.map-search-overlay {
  position: absolute;
  top: 24px;
  left: 50%;
  transform: translateX(-50%);
  padding: 14px 18px;
  min-width: 260px;
  border-radius: 999px;
  background: rgba(15, 23, 42, 0.75);
  border: 1px solid rgba(148, 163, 184, 0.35);
  box-shadow: 0 24px 60px rgba(2, 6, 23, 0.6);
  backdrop-filter: blur(10px);
  pointer-events: auto;
  z-index: 2;
}

.map-search-overlay .map-search-feedback {
  color: rgba(226, 232, 240, 0.8);
}

.map-controls {
  width: 100%;
  display: flex;
  flex-direction: column;
  gap: 14px;
  background: rgba(15, 23, 42, 0.3);
  border: 1px solid rgba(148, 163, 184, 0.35);
  border-radius: var(--radius);
  padding: 16px;
}

.map-controls-row {
  display: flex;
  flex-wrap: wrap;
  gap: 12px;
  align-items: center;
}

.map-control {
  display: flex;
  flex-direction: column;
  gap: 6px;
  font-size: 14px;
  color: var(--text-muted);
}

.map-control-name {
  flex: 1;
  min-width: 220px;
  color: var(--text);
}

.map-name-input {
  min-width: 220px;
}

.map-delete-tab {
  margin-left: auto;
}

.map-toggle {
  display: flex;
  align-items: center;
  gap: 8px;
  font-size: 14px;
  color: var(--text);
}

.map-select {
  background: rgba(15, 23, 42, 0.45);
  color: var(--text);
  border: 1px solid var(--border);
  border-radius: var(--radius-sm);
  padding: 8px 12px;
  min-width: 160px;
}

.map-select:focus {
  border-color: var(--accent);
  box-shadow: 0 0 0 2px var(--accent-soft);
  outline: none;
}

.map-reset-filters {
  align-self: flex-start;
}

.map-content {
  flex: 1;
  min-height: 0;
  display: flex;
  gap: 16px;
}

.map-overlay {
  position: absolute;
  inset: 0;
  pointer-events: none;
  z-index: 1;
}

.map-menu {
  position: absolute;
  top: 50%;
  right: 0;
  transform: translateY(-50%);
  display: flex;
  align-items: center;
  pointer-events: auto;
  z-index: 2;
}

.map-menu-toggle {
  width: 48px;
  height: 140px;
  border-radius: 999px 0 0 999px;
  display: flex;
  align-items: center;
  justify-content: center;
  background: linear-gradient(180deg, rgba(15, 23, 42, 0.82) 0%, rgba(30, 41, 59, 0.9) 100%);
  border: 1px solid rgba(148, 163, 184, 0.35);
  color: rgba(226, 232, 240, 0.85);
  box-shadow: 0 20px 44px rgba(2, 6, 23, 0.45);
  backdrop-filter: blur(14px);
  transition: background 0.3s ease, border-color 0.3s ease, box-shadow 0.3s ease, transform 0.3s ease, color 0.3s ease;
}

.map-menu-toggle:hover,
.map-menu-toggle:focus-visible,
.map-menu.open .map-menu-toggle {
  background: linear-gradient(180deg, rgba(30, 41, 59, 0.98) 0%, rgba(15, 23, 42, 0.94) 100%);
  border-color: rgba(148, 163, 184, 0.6);
  color: #ffffff;
  box-shadow: 0 28px 60px rgba(2, 6, 23, 0.6);
  transform: translateX(-4px);
}

.map-menu-toggle:focus-visible {
  outline: 2px solid rgba(56, 189, 248, 0.6);
  outline-offset: 2px;
}

.map-menu-icon {
  display: block;
  width: 22px;
  height: 22px;
  color: inherit;
}

.map-menu-icon svg {
  display: block;
  width: 100%;
  height: 100%;
}

.map-menu-panel {
  position: absolute;
  top: 50%;
  right: 64px;
  transform: translateY(-50%) translateX(24px);
  width: 340px;
  max-height: 78vh;
  padding: 48px 26px 26px;
  display: flex;
  flex-direction: column;
  gap: 24px;
  border-radius: 28px;
  background: linear-gradient(160deg, rgba(15, 23, 42, 0.94) 0%, rgba(30, 41, 59, 0.95) 100%);
  border: 1px solid rgba(148, 163, 184, 0.4);
  box-shadow: 0 40px 120px rgba(2, 6, 23, 0.72);
  backdrop-filter: blur(22px);
  opacity: 0;
  pointer-events: none;
  transition: opacity 0.28s ease, transform 0.28s ease;
  overflow-y: auto;
}

.map-menu.open .map-menu-panel {
  opacity: 1;
  pointer-events: auto;
  transform: translateY(-50%) translateX(0);
}

.map-menu-close {
  position: absolute;
  top: 18px;
  right: 18px;
  width: 34px;
  height: 34px;
  border-radius: 50%;
  display: grid;
  place-items: center;
  background: none;
  border: none;
  color: rgba(226, 232, 240, 0.7);
  transition: color 0.2s ease, background 0.2s ease;
}

.map-menu-close:hover,
.map-menu-close:focus-visible {
  color: #ffffff;
  background: rgba(148, 163, 184, 0.2);
}

.map-menu-close svg {
  width: 16px;
  height: 16px;
}

.map-stage {
  flex: 1;
  min-height: 0;
  position: relative;
}

.map-palette {
  width: 100%;
  display: flex;
  flex-direction: column;
  gap: 12px;
  background: rgba(15, 23, 42, 0.28);
  border: 1px solid rgba(148, 163, 184, 0.32);
  border-radius: var(--radius);
  padding: 14px;
}

.map-palette h3 {
  margin: 0;
  font-size: 16px;
}

.map-palette-hint {
  margin: 0;
  font-size: 13px;
  color: var(--text-muted);
}

.map-palette-list,
.map-palette-active-list {
  display: flex;
  flex-direction: column;
  gap: 6px;
  max-height: 220px;
  overflow-y: auto;
  padding-right: 4px;
}

.map-palette-item {
  text-align: left;
  padding: 8px 10px;
  border-radius: var(--radius-sm);
  background: rgba(148, 163, 184, 0.14);
  border: 1px solid rgba(148, 163, 184, 0.25);
  color: var(--text);
}

.map-palette-item:hover {
  background: rgba(148, 163, 184, 0.24);
  border-color: rgba(203, 213, 225, 0.4);
}

.map-palette-active {
  display: flex;
  flex-direction: column;
  gap: 8px;
}

.map-palette-active h4 {
  margin: 0;
  font-size: 14px;
  color: var(--text);
}

.map-palette-active-item {
  display: flex;
  align-items: center;
  justify-content: space-between;
  gap: 8px;
  padding: 6px 8px;
  border-radius: var(--radius-sm);
  background: rgba(148, 163, 184, 0.12);
  border: 1px solid rgba(148, 163, 184, 0.22);
  color: var(--text);
}

.map-palette-empty {
  font-size: 13px;
  color: var(--text-muted);
  padding: 6px 0;
}

.map-container {
  position: relative;
  width: 100%;
  height: 100%;
}

.map-area-interacting {
  user-select: none;
  -webkit-user-select: none;
}

.map-toolbox {
  position: absolute;
  top: 16px;
  left: 16px;
  display: inline-flex;
  align-items: center;
  gap: 10px;
  padding: 6px 12px;
  border-radius: 999px;
  background: rgba(15, 23, 42, 0.28);
  border: 1px solid rgba(148, 163, 184, 0.38);
  box-shadow: 0 18px 38px rgba(8, 15, 28, 0.42);
  backdrop-filter: blur(16px) saturate(150%);
  -webkit-backdrop-filter: blur(16px) saturate(150%);
  z-index: 10;
  transition: background 0.2s ease, border-color 0.2s ease, box-shadow 0.2s ease;
}

.map-toolbox:hover {
  background: rgba(15, 23, 42, 0.36);
  border-color: rgba(203, 213, 225, 0.45);
  box-shadow: 0 20px 42px rgba(8, 15, 28, 0.48);
}

.map-toolbox-drag {
  width: 28px;
  height: 28px;
  border-radius: 999px;
  background: rgba(148, 163, 184, 0.16);
  border: 1px solid rgba(148, 163, 184, 0.35);
  display: grid;
  place-items: center;
  font-size: 14px;
  color: rgba(226, 232, 240, 0.85);
  cursor: grab;
  padding: 0;
  transition: background 0.2s ease, border-color 0.2s ease, transform 0.2s ease, box-shadow 0.2s ease;
}

.map-toolbox-drag:hover {
  background: rgba(148, 163, 184, 0.26);
  border-color: rgba(203, 213, 225, 0.45);
  box-shadow: 0 10px 24px rgba(8, 15, 28, 0.35);
}

.map-toolbox-drag:active {
  cursor: grabbing;
  transform: scale(0.96);
}

.map-tool-list {
  display: inline-flex;
  gap: 6px;
}

.map-tool {
  width: 36px;
  height: 36px;
  border-radius: 12px;
  background: rgba(148, 163, 184, 0.14);
  border: 1px solid rgba(148, 163, 184, 0.24);
  color: rgba(226, 232, 240, 0.92);
  font-size: 18px;
  display: flex;
  align-items: center;
  justify-content: center;
  line-height: 1;
  cursor: pointer;
  padding: 0;
  transition: background 0.2s ease, border-color 0.2s ease, transform 0.2s ease, box-shadow 0.2s ease;
}

.map-tool:hover {
  background: rgba(148, 163, 184, 0.28);
  border-color: rgba(203, 213, 225, 0.5);
  box-shadow: 0 10px 20px rgba(8, 15, 28, 0.34);
  transform: translateY(-1px);
}

.map-tool.active {
  background: #ffffff;
  color: #0f172a;
  border-color: #ffffff;
  box-shadow: 0 14px 28px rgba(8, 15, 28, 0.32);
}

.map-tool-badges {
  display: inline-flex;
  gap: 6px;
}

.map-tool-badge {
  display: inline-flex;
  align-items: center;
  gap: 4px;
  padding: 3px 8px;
  border-radius: 999px;
  background: rgba(148, 163, 184, 0.18);
  border: 1px solid rgba(148, 163, 184, 0.3);
  color: rgba(226, 232, 240, 0.88);
  font-size: 11px;
  line-height: 1;
}

.map-tool-badge span {
  font-size: 12px;
}

.map-tool-badge strong {
  font-weight: 600;
  color: rgba(226, 232, 240, 0.96);
  font-size: 11px;
}

.map-hidden-panel {
  position: absolute;
  top: 16px;
  right: 16px;
  width: 260px;
  max-height: calc(100% - 32px);
  background: var(--panel);
  border: 1px solid var(--border);
  border-radius: var(--radius-lg);
  display: flex;
  flex-direction: column;
  gap: 12px;
  padding: 12px;
  box-shadow: 0 10px 24px rgba(0,0,0,0.45);
  z-index: 10;
}

.map-hidden-panel.hidden {
  display: none;
}

.map-hidden-header {
  display: flex;
  align-items: center;
  justify-content: space-between;
  gap: 8px;
}

.map-hidden-tabs {
  display: flex;
  gap: 6px;
  flex: 1;
}

.map-hidden-tabs button {
  flex: 1;
  background: var(--muted);
  color: var(--text);
  border: 1px solid var(--border);
  border-radius: var(--radius);
  padding: 4px 6px;
  cursor: pointer;
  font-size: 13px;
}

.map-hidden-tabs button.active {
  background: var(--blue);
  color: #000;
}

.map-hidden-close {
  background: transparent;
  color: var(--gray);
  border: 1px solid var(--border);
  border-radius: var(--radius);
  padding: 4px 8px;
  cursor: pointer;
  font-size: 13px;
}

.map-hidden-body {
  flex: 1;
  overflow-y: auto;
}

.map-hidden-list {
  display: flex;
  flex-direction: column;
  gap: 8px;
}

.map-hidden-item {
  display: flex;
  align-items: center;
  justify-content: space-between;
  gap: 8px;
  background: var(--muted);
  border: 1px solid var(--border);
  border-radius: var(--radius);
  padding: 6px 8px;
  font-size: 14px;
}

.map-hidden-item.draggable {
  cursor: grab;
}

.map-hidden-item.draggable:active {
  cursor: grabbing;
}

.map-hidden-item button {
  background: var(--blue);
  color: #000;
  border: 1px solid var(--border);
  border-radius: var(--radius);
  padding: 4px 8px;
  cursor: pointer;
  font-size: 12px;
}

.map-hidden-empty {
  text-align: center;
  color: var(--gray);
  padding: 16px 0;
  font-size: 14px;
}

.map-hidden-toggle {
  position: absolute;
  top: 16px;
  right: 16px;
  background: var(--panel);
  color: var(--text);
  border: 1px solid var(--border);
  border-radius: var(--radius-lg);
  padding: 8px 12px;
  cursor: pointer;
  z-index: 9;
}

body.map-toolbox-dragging {
  user-select: none;
  cursor: grabbing;
}

.map-drag-ghost {
  position: fixed;
  pointer-events: none;
  background: var(--panel);
  border: 1px solid var(--border);
  border-radius: var(--radius);
  padding: 6px 10px;
  box-shadow: 0 10px 24px rgba(0,0,0,0.45);
  color: var(--text);
  font-size: 14px;
  z-index: 1000;
}

.map-selection {
  position: absolute;
  border: 1px dashed var(--blue);
  background: rgba(166, 217, 255, 0.12);
  pointer-events: none;
  z-index: 5;
}

.map-selection.hidden {
  display: none;
}

.map-node.selected {
  stroke: var(--yellow);
  stroke-width: 3;
}

.map-label.selected {
  fill: var(--yellow);
  font-weight: 600;
}

.map-node.pending {
  stroke: var(--pink);
  stroke-width: 4;
}

.map-label.pending {
  fill: var(--pink);
  font-weight: 600;
}

/* Exams */
.exam-view {
  padding: var(--pad-lg);
  display: flex;
  flex-direction: column;
  gap: var(--pad-lg);
}

.exam-controls {
  display: flex;
  flex-direction: column;
  gap: var(--pad);
}

.exam-heading h1 {
  margin: 0;
}

.exam-heading p {
  margin: 4px 0 0;
  color: var(--gray);
  font-size: 0.95rem;
}

.exam-control-actions {
  display: flex;
  gap: var(--pad);
  flex-wrap: wrap;
}

.exam-status {
  color: #f97373;
  min-height: 1.2em;
}

.exam-grid {
  display: grid;
  gap: var(--pad-lg);
  grid-template-columns: repeat(auto-fit, minmax(320px, 1fr));
}

.exam-card {
  display: flex;
  flex-direction: column;
  gap: var(--pad);
}

.exam-card-title {
  margin: 0;
}

.exam-card-meta {
  display: flex;
  gap: var(--pad);
  flex-wrap: wrap;
  color: var(--gray);
  font-size: 0.9rem;
}

.exam-card-stats {
  display: flex;
  flex-wrap: wrap;
  gap: var(--pad);
}

.exam-saved-banner {
  background: rgba(166, 217, 255, 0.15);
  border: 1px solid var(--border);
  border-radius: var(--radius);
  padding: var(--pad-sm) var(--pad);
  color: var(--blue);
  font-size: 0.9rem;
}

.exam-stat {
  background: var(--muted);
  border-radius: var(--radius);
  padding: var(--pad-sm) var(--pad);
  min-width: 110px;
  display: flex;
  flex-direction: column;
  gap: 4px;
}

.exam-stat-label {
  font-size: 0.75rem;
  color: var(--gray);
  text-transform: uppercase;
  letter-spacing: 0.04em;
}

.exam-stat-value {
  font-size: 1.1rem;
  font-weight: 600;
}

.exam-card-actions {
  display: flex;
  flex-wrap: wrap;
  gap: var(--pad);
}

.exam-attempts {
  display: flex;
  flex-direction: column;
  gap: var(--pad-sm);
}

.exam-attempts h3 {
  margin: 0;
}

.exam-attempts-header {
  display: flex;
  align-items: center;
  justify-content: space-between;
  gap: var(--pad);
}

.exam-attempts.collapsed .exam-attempt-list {
  display: none;
}

.exam-attempt-toggle {
  background: none;
  border: 1px solid var(--border);
  color: var(--gray);
  font-size: 0.85rem;
  padding: 4px 10px;
}

.exam-attempt-toggle:hover {
  transform: none;
  box-shadow: none;
  border-color: var(--blue);
  color: var(--blue);
}

.exam-attempt-empty {
  margin: 0;
  color: var(--gray);
}

.exam-attempt-list {
  display: flex;
  flex-direction: column;
  gap: var(--pad-sm);
}

.exam-attempt-row {
  display: flex;
  justify-content: space-between;
  align-items: center;
  gap: var(--pad);
  background: var(--muted);
  border-radius: var(--radius);
  padding: var(--pad-sm) var(--pad);
}

.exam-attempt-info {
  display: flex;
  flex-direction: column;
  gap: 4px;
}

.exam-attempt-score {
  font-weight: 600;
}

.exam-attempt-meta {
  color: var(--gray);
  font-size: 0.85rem;
}

.exam-empty {
  text-align: center;
  color: var(--gray);
  padding: 80px 0;
  display: flex;
  flex-direction: column;
  gap: var(--pad);
  align-items: center;
}

.exam-session {
  padding: var(--pad-lg);
  display: flex;
  flex-direction: column;
  gap: var(--pad-lg);
}

.exam-runner {
  display: flex;
  flex-direction: column;
  gap: var(--pad-lg);
}

@media (min-width: 960px) {
  .exam-runner {
    flex-direction: row;
    align-items: flex-start;
  }
}

.exam-main {
  flex: 1;
  display: flex;
  flex-direction: column;
  gap: var(--pad);
  background: var(--panel);
  border: 1px solid var(--border);
  border-radius: var(--radius-lg);
  padding: var(--pad-lg);
}

.exam-sidebar {
  width: 280px;
  display: flex;
  flex-direction: column;
  gap: var(--pad);
  background: var(--panel);
  border: 1px solid var(--border);
  border-radius: var(--radius-lg);
  padding: var(--pad-lg);
}

@media (max-width: 959px) {
  .exam-sidebar {
    width: 100%;
  }
}

.exam-topbar {
  display: flex;
  justify-content: space-between;
  flex-wrap: wrap;
  gap: var(--pad);
  align-items: center;
}

.exam-progress {
  font-weight: 600;
}

.exam-timer {
  margin-left: auto;
  font-weight: 600;
  background: var(--muted);
  border-radius: var(--radius);
  padding: 6px 12px;
}

.flag-btn {
  background: none;
  border: 1px solid var(--border);
  color: var(--gray);
  padding: 6px 12px;
  border-radius: var(--radius);
  cursor: pointer;
}

.flag-btn:hover {
  transform: none;
  box-shadow: none;
}

.flag-btn.active {
  background: linear-gradient(135deg, #fef3c7, #fde68a);
  color: #854d0e;
  border-color: rgba(251, 191, 36, 0.8);
  box-shadow: inset 0 0 0 1px rgba(255, 255, 255, 0.6);
}

.flag-btn:disabled {
  opacity: 0.6;
  cursor: default;
}

.exam-stem {
  white-space: pre-wrap;
  line-height: 1.6;
}

.exam-media img,
.exam-media video {
  width: 100%;
  max-height: 320px;
  border-radius: var(--radius);
  object-fit: contain;
}

.exam-media audio {
  width: 100%;
}

.exam-tags {
  display: flex;
  flex-wrap: wrap;
  gap: 6px;
}

.exam-tag {
  background: var(--muted);
  border-radius: 999px;
  padding: 2px 8px;
  font-size: 0.8rem;
  color: var(--gray);
}

.exam-options {
  display: flex;
  flex-direction: column;
  gap: var(--pad-sm);
}

.exam-option {
  background: var(--muted);
  border: 2px solid var(--border);
  border-radius: var(--radius);
  padding: var(--pad);
  text-align: left;
  cursor: pointer;
  transition: border-color 0.2s ease, background 0.2s ease, color 0.2s ease, box-shadow 0.2s ease;
  position: relative;
  box-shadow: none;
  display: flex;
  align-items: flex-start;
  gap: 14px;
}

.exam-option .option-indicator {
  width: 24px;
  height: 24px;
  border-radius: 999px;
  border: 2px solid var(--border);
  background: rgba(15, 23, 42, 0.65);
  display: inline-flex;
  align-items: center;
  justify-content: center;
  flex-shrink: 0;
  transition: border-color 0.2s ease, background 0.2s ease, box-shadow 0.2s ease, transform 0.2s ease;
  position: relative;
}

.exam-option .option-indicator::after {
  content: '';
  width: 10px;
  height: 10px;
  border-radius: 999px;
  background: transparent;
  transition: background 0.2s ease, transform 0.2s ease;
}

.exam-option .option-text {
  flex: 1;
  display: block;
}

.exam-option:hover {
  transform: none;
  box-shadow: none;
  border-color: rgba(96, 165, 250, 0.6);
}

.exam-option:focus-visible {
  outline: 2px solid rgba(56, 189, 248, 0.65);
  outline-offset: 3px;
}

.exam-option.selected {
  border-color: rgba(59, 130, 246, 0.95);
  background: linear-gradient(135deg, #bfdbfe, #60a5fa);
  color: #0f172a;

  font-weight: 600;
  box-shadow: 0 8px 18px rgba(37, 99, 235, 0.15), inset 0 0 0 1px rgba(255, 255, 255, 0.8);
}

.exam-option.selected .option-indicator {
  border-color: rgba(59, 130, 246, 0.95);
  background: rgba(191, 219, 254, 0.75);
  box-shadow: 0 0 0 3px rgba(59, 130, 246, 0.28);
}

.exam-option.selected .option-indicator::after {
  background: rgba(37, 99, 235, 0.92);
  transform: scale(0.9);

}

.exam-option.correct-answer {
  border-color: rgba(52, 211, 153, 0.9);
  background: linear-gradient(135deg, rgba(187, 247, 208, 0.85), rgba(134, 239, 172, 0.8));
  color: #064e3b;
}

.exam-option.correct-answer .option-indicator {
  border-color: rgba(52, 211, 153, 0.9);
  background: rgba(187, 247, 208, 0.85);
}

.exam-option.correct-answer .option-indicator::after {
  background: rgba(22, 163, 74, 0.9);
  transform: scale(0.85);
}

.exam-option.incorrect-answer {
  border-color: rgba(248, 113, 113, 0.9);
  background: linear-gradient(135deg, rgba(254, 205, 211, 0.8), rgba(252, 165, 165, 0.78));
  color: #7f1d1d;
}

.exam-option.incorrect-answer .option-indicator {
  border-color: rgba(248, 113, 113, 0.9);
  background: rgba(254, 205, 211, 0.8);
}

.exam-option.incorrect-answer .option-indicator::after {
  background: rgba(220, 38, 38, 0.85);
  transform: scale(0.85);
}

.exam-option.selected.correct-answer {
  box-shadow: inset 0 0 0 2px rgba(16, 185, 129, 0.35);
}

.exam-option.selected.incorrect-answer {
  box-shadow: inset 0 0 0 2px rgba(248, 113, 113, 0.35);
}

.exam-option.selected,
.exam-option.chosen {
  position: relative;
}

.exam-option.selected::after,
.exam-option.chosen::after {
  position: absolute;
  top: 8px;
  right: 12px;
  font-size: 0.75rem;
  font-weight: 600;
  letter-spacing: 0.01em;
  color: rgba(30, 41, 59, 0.72);
}

.exam-option.selected::after {
  content: 'Selected';
}

.exam-option.chosen::after {
  content: 'Your answer';
}

.exam-option.review {
  cursor: default;
}

.exam-option.review:hover {
  border-color: var(--border);
}

.exam-warning {
  color: #fbbf24;
}

.exam-verdict {
  font-weight: 600;
  padding: 8px 12px;
  border-radius: var(--radius);
}

.exam-verdict.correct {
  background: rgba(164, 251, 196, 0.18);
  color: var(--green);
}

.exam-verdict.incorrect {
  background: rgba(249, 115, 115, 0.18);
  color: #f97373;
}

.exam-verdict.neutral {
  background: var(--muted);
  color: var(--gray);
}

.exam-answer-summary {
  display: flex;
  flex-direction: column;
  gap: 4px;
}

.exam-explanation {
  background: var(--muted);
  border-radius: var(--radius);
  padding: var(--pad);
}

.exam-explanation h3 {
  margin: 0 0 4px;
}

.exam-palette {
  display: flex;
  flex-direction: column;
  gap: var(--pad-sm);
}

.exam-palette-grid {
  display: grid;
  grid-template-columns: repeat(auto-fill, minmax(44px, 1fr));
  gap: 8px;
}

.palette-button {
  background: var(--muted);
  border: 2px solid var(--border);
  border-radius: var(--radius);
  padding: 10px 0;
  cursor: pointer;
  color: var(--text);
  display: flex;
  align-items: center;
  justify-content: center;
  font-weight: 600;
  line-height: 1;
  min-height: 44px;
  transition: border-color 0.2s ease, background 0.2s ease, color 0.2s ease;
  box-shadow: none;
}

.palette-button:hover {
  transform: none;
  box-shadow: none;
  border-color: rgba(148, 163, 184, 0.7);
}

.palette-button.active {
  border-color: #ffffff;
  box-shadow: 0 0 0 2px rgba(255, 255, 255, 0.8);
}

.palette-button.answered {
  background: linear-gradient(135deg, #e0f2fe, #bae6fd);
  border-color: rgba(96, 165, 250, 0.6);
  color: #0f172a;
}

.palette-button.correct {
  background: linear-gradient(135deg, rgba(187, 247, 208, 0.85), rgba(134, 239, 172, 0.8));
  border-color: rgba(52, 211, 153, 0.7);
  color: #064e3b;
}

.palette-button.incorrect {
  background: linear-gradient(135deg, rgba(254, 205, 211, 0.85), rgba(252, 165, 165, 0.82));
  border-color: rgba(248, 113, 113, 0.75);
  color: #7f1d1d;
}

.palette-button.flagged {
  background: linear-gradient(135deg, #fef3c7, #fde68a);
  border-color: rgba(250, 204, 21, 0.55);
  color: #854d0e;
}

.palette-button.flagged.answered {
  background: linear-gradient(135deg, #fef3c7 0%, #fde68a 45%, #bae6fd 100%);
  border-color: rgba(251, 191, 36, 0.65);
  color: #78350f;
}

.palette-button.flagged.correct {
  background: linear-gradient(135deg, #fef3c7 0%, #fde68a 35%, rgba(187, 247, 208, 0.85) 100%);
  border-color: rgba(251, 191, 36, 0.65);
  color: #78350f;

}

.palette-button.flagged.incorrect {
  background: linear-gradient(135deg, #fef3c7 0%, #fde68a 35%, rgba(252, 165, 165, 0.82) 100%);
  border-color: rgba(251, 191, 36, 0.65);
  color: #78350f;
}


.palette-button.correct.active,
.palette-button.incorrect.active,
.palette-button.flagged.active {
  border-color: #ffffff;
  box-shadow: 0 0 0 2px rgba(255, 255, 255, 0.8);
}

.exam-sidebar-info {
  display: flex;
  flex-direction: column;
  gap: 6px;
  color: var(--gray);
  font-size: 0.9rem;
}

.exam-nav {
  display: flex;
  flex-wrap: wrap;
  gap: var(--pad);
  justify-content: flex-end;
}

.exam-summary {
  background: var(--panel);
  border: 1px solid var(--border);
  border-radius: var(--radius-lg);
  padding: var(--pad-lg);
  display: flex;
  flex-direction: column;
  gap: var(--pad);
  align-items: center;
  text-align: center;
}

.exam-summary-score {
  display: flex;
  align-items: baseline;
  gap: 12px;
}

.score-number {
  font-size: 2.5rem;
  font-weight: 700;
}

.score-percent {
  font-size: 1.2rem;
  color: var(--gray);
}

.exam-summary-metrics {
  display: flex;
  flex-wrap: wrap;
  gap: var(--pad);
  justify-content: center;
}

.exam-summary-actions {
  display: flex;
  flex-wrap: wrap;
  gap: var(--pad);
  justify-content: center;
}

.exam-error {
  color: #f97373;
  min-height: 1.2em;
}

.exam-editor {
  width: min(960px, 95vw);
  max-height: 90vh;
  overflow-y: auto;
  gap: var(--pad);
}

.exam-timer-row {
  display: flex;
  flex-wrap: wrap;
  gap: var(--pad);
}

.exam-question-section {
  display: flex;
  flex-direction: column;
  gap: var(--pad);
}

.exam-question-header {
  display: flex;
  justify-content: space-between;
  align-items: center;
  gap: var(--pad);
  margin-top: var(--pad);
}

.exam-question-empty {
  color: var(--gray);
  margin: 0;
}

.exam-question-editor {
  border: 1px solid var(--border);
  border-radius: var(--radius);
  padding: var(--pad);
  display: flex;
  flex-direction: column;
  gap: var(--pad);
  background: var(--panel);
}

.exam-question-editor-header {
  display: flex;
  justify-content: space-between;
  align-items: center;
}

.ghost-btn {
  background: none;
  border: 1px solid transparent;
  color: var(--gray);
  padding: 4px 8px;
  border-radius: var(--radius);
  cursor: pointer;
}

.ghost-btn:hover {
  border-color: var(--border);
  color: var(--text);
  transform: none;
  box-shadow: none;
}

.exam-media-preview {
  border: 1px dashed var(--border);
  border-radius: var(--radius);
  padding: var(--pad-sm);
  display: flex;
  justify-content: center;
  align-items: center;
  min-height: 60px;
}

.exam-media-preview .exam-media {
  width: 100%;
}

.exam-option-editor-list {
  display: flex;
  flex-direction: column;
  gap: var(--pad-sm);
}

.exam-option-editor {
  display: flex;
  align-items: center;
  gap: var(--pad);
}

.exam-option-editor .input {
  flex: 1;
}

.block-mode-shell {
  display: flex;
  flex-direction: column;
  gap: var(--pad-lg);
  padding: var(--pad-lg);
}

.block-mode-header {
  display: flex;
  flex-direction: column;
  gap: var(--pad);
}

.block-mode-header-row {
  display: flex;
  flex-wrap: wrap;
  gap: var(--pad);
  align-items: center;
  justify-content: space-between;
}

.block-mode-header h2 {
  margin: 0;
}

.block-mode-select {
  display: flex;
  align-items: center;
  gap: var(--pad-sm);
  color: var(--gray);
  font-size: 0.95rem;
}

.block-mode-select select {
  background: var(--muted);
  color: var(--text);
  border: 1px solid var(--border);
  border-radius: var(--radius);
  padding: 4px 12px;
  cursor: pointer;
}

.block-mode-meta-row {
  display: flex;
  flex-wrap: wrap;
  gap: var(--pad-sm);
  color: var(--gray);
  font-size: 0.85rem;
}

.block-mode-actions {
  display: flex;
  flex-wrap: wrap;
  gap: var(--pad-sm);
}

.block-mode-board {
  display: grid;
  gap: var(--pad);
  grid-template-columns: repeat(auto-fit, minmax(260px, 1fr));
}

.block-mode-card {
  display: flex;
  flex-direction: column;
  gap: var(--pad-sm);
}

.block-mode-card-title {
  font-size: 1.05rem;
  font-weight: 600;
}

.block-mode-card-subtitle {
  color: var(--gray);
  font-size: 0.9rem;
}

.block-mode-slot {
  border: 1px dashed var(--border);
  border-radius: var(--radius);
  min-height: 90px;
  display: flex;
  align-items: center;
  justify-content: center;
  padding: var(--pad);
  text-align: center;
  transition: border-color 0.15s ease, box-shadow 0.15s ease, background 0.15s ease;
}

.block-mode-slot.filled {
  border-style: solid;
  justify-content: flex-start;
}

.block-mode-slot.drag-over {
  border-color: var(--blue);
  box-shadow: 0 0 0 1px var(--blue);
}

.block-mode-slot.correct {
  border-color: var(--green);
  background: rgba(164, 251, 196, 0.1);
}

.block-mode-slot.incorrect {
  border-color: #f87171;
  background: rgba(248, 113, 113, 0.12);
}

.block-mode-slot.missing {
  border-color: var(--yellow);
  background: rgba(255, 227, 163, 0.12);
}

.block-slot-placeholder {
  color: var(--gray);
  font-size: 0.9rem;
}

.block-chip {
  background: var(--muted);
  border: 1px solid var(--border);
  border-radius: var(--radius);
  padding: var(--pad-sm);
  cursor: grab;
  display: flex;
  align-items: center;
  gap: var(--pad-sm);
  width: 100%;
  text-align: left;
  transition: transform 0.15s ease, box-shadow 0.15s ease, border-color 0.15s ease;
}

.block-chip:hover {
  border-color: var(--blue);
}

.block-chip.assigned {
  cursor: default;
  background: var(--panel);
}

.block-chip.dragging {
  opacity: 0.6;
  transform: scale(0.98);
}

.block-chip-text {
  flex: 1;
  white-space: pre-wrap;
}

.block-mode-answer {
  background: rgba(255, 255, 255, 0.04);
  border-radius: var(--radius);
  padding: var(--pad-sm);
  display: flex;
  flex-direction: column;
  gap: 4px;
  font-size: 0.9rem;
}

.block-mode-answer span {
  font-size: 0.75rem;
  text-transform: uppercase;
  letter-spacing: 0.08em;
  color: var(--gray);
}

.review-panel {
  display: flex;
  flex-direction: column;
  gap: var(--pad-sm);
}

<<<<<<< HEAD
.review-back-row {
  display: flex;
  justify-content: flex-end;
  margin-bottom: var(--pad-sm);
}

.review-back-row .btn {
  min-width: 0;
}

=======
>>>>>>> aafac4f7
.review-summary {
  color: var(--gray);
  font-size: 0.95rem;
}

.review-tabs {
  display: flex;
  gap: var(--pad-sm);
  flex-wrap: wrap;
}

.review-body {
  display: flex;
  flex-direction: column;
  gap: var(--pad);
}

.review-actions {
  display: flex;
  justify-content: flex-start;
  margin-bottom: var(--pad-sm);
}

.review-entry-list {
  list-style: none;
  margin: 0;
  padding: 0;
  display: flex;
  flex-direction: column;
  gap: var(--pad-sm);
}

.review-entry {
  background: var(--panel-elevated);
  border-radius: var(--radius);
  padding: var(--pad-sm);
  box-shadow: inset 0 0 0 1px var(--border);
}

.review-entry-title {
  font-weight: 600;
}

.review-entry-meta {
  color: var(--gray);
  font-size: 0.85rem;
  margin-top: 4px;
}

.review-group-list {
  display: flex;
  flex-direction: column;
  gap: var(--pad);
}

.review-group-card {
  background: var(--panel-elevated);
  border-radius: var(--radius);
  padding: var(--pad);
  display: flex;
  flex-direction: column;
  gap: var(--pad-sm);
  box-shadow: inset 0 0 0 1px var(--border);
}

.review-group-heading {
  display: flex;
  justify-content: space-between;
  align-items: baseline;
}

.review-group-title {
  font-weight: 600;
}

.review-group-count {
  color: var(--gray);
  font-size: 0.85rem;
}

.review-group-actions {
  display: flex;
  justify-content: flex-end;
}

.review-empty {
  color: var(--gray);
  font-style: italic;
  padding: var(--pad);
  border-radius: var(--radius);
  background: rgba(148, 163, 184, 0.12);
}

.settings-subheading {
  margin-top: var(--pad);
  font-size: 0.95rem;
  font-weight: 600;
}

.settings-review-grid {
  display: grid;
  gap: var(--pad-sm);
  margin-top: var(--pad-sm);
  grid-template-columns: repeat(auto-fit, minmax(180px, 1fr));
}

.settings-review-row {
  display: flex;
  flex-direction: column;
  align-items: flex-start;
  gap: 4px;
  font-weight: 500;
}

.settings-review-input {
  width: 100%;
}

.block-mode-bank {
  display: flex;
  flex-direction: column;
  gap: var(--pad);
}

.block-mode-bank-title {
  font-weight: 600;
}

.block-mode-bank-items {
  display: grid;
  gap: var(--pad);
  grid-template-columns: repeat(auto-fit, minmax(220px, 1fr));
}

.block-mode-bank-empty {
  color: var(--gray);
  font-size: 0.95rem;
}

.block-mode-empty {
  text-align: center;
  color: var(--gray);
  padding: var(--pad-lg);
}<|MERGE_RESOLUTION|>--- conflicted
+++ resolved
@@ -5051,7 +5051,7 @@
   gap: var(--pad-sm);
 }
 
-<<<<<<< HEAD
+
 .review-back-row {
   display: flex;
   justify-content: flex-end;
@@ -5062,8 +5062,6 @@
   min-width: 0;
 }
 
-=======
->>>>>>> aafac4f7
 .review-summary {
   color: var(--gray);
   font-size: 0.95rem;
