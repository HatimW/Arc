--- conflicted
+++ resolved
@@ -621,12 +621,10 @@
   cursor: pointer;
   vector-effect: non-scaling-stroke;
   pointer-events: stroke;
-<<<<<<< HEAD
+
   fill: none;
   stroke-linecap: round;
-=======
-
->>>>>>> 3660faf1
+
 }
 .map-label {
   fill: var(--text);
