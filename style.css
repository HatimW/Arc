
<<<<<<< HEAD
/* Modern dark theme */
=======

/* Modern dark theme */

>>>>>>> f518456c
:root {
  --bg:#0B0F14;
  --panel:#1B1F27;
  --muted:#242B37;
  --border:#2E3644;
  --text:#F1F5F9;
  --pink:#FF90C2;
  --blue:#A6D9FF;
  --green:#A4FBC4;
  --purple:#DAB8FF;
  --yellow:#FFE3A3;
  --gray:#94A3B8;
  --radius:12px;
  --radius-lg:16px;
  --pad:12px;
  --pad-lg:16px;
}

* {
  box-sizing: border-box;
}

body {
  background: var(--bg);
  color: var(--text);
  font-family: system-ui, sans-serif;
  margin: 0;
  font-size: 18px;
}

.header {
  padding: var(--pad);
  background: var(--panel);
  border-bottom: 1px solid var(--border);
  color: var(--text);
}

.row {
  display:flex;
  gap:8px;
  align-items:center;
}

.brand {
  font-weight: 600;
}

.tabs .tab {
  background: var(--muted);
  border: none;
  color: var(--text);
  padding: 6px 12px;
  cursor: pointer;
  border-radius: var(--radius);
}

.tab.active {
  background: var(--blue);
  color: #000;
}
.tab.disease { background: var(--purple); color:#000; opacity:0.7; }
.tab.disease.active { opacity:1; }
.tab.drug { background: var(--blue); color:#000; opacity:0.7; }
.tab.drug.active { opacity:1; }
.tab.concept { background: var(--green); color:#000; opacity:0.7; }
.tab.concept.active { opacity:1; }

.card {
  background: var(--panel);
  border: 1px solid var(--border);
  border-radius: var(--radius);
  padding: var(--pad);
  margin: var(--pad);
}

.card-grid {
  display: flex;
  flex-wrap: wrap;
}

.card-grid .card {
  flex: 1 1 250px;
}

.summary {
  margin-top: 8px;
}

.stats {
  margin: var(--pad);
}

.quiz-form {
  display: flex;
  flex-direction: column;
  gap: 8px;
}

.quiz-question {
  font-weight: bold;
}

.quiz-suggestions {
  list-style: none;
  margin: 4px 0 0;
  padding: 0;
}

.quiz-suggestions li {
  background: var(--panel);
  border: 1px solid var(--border);
  margin-top: 4px;
  padding: 4px 8px;
  cursor: pointer;
}

.quiz-info {
  display: flex;
  flex-direction: column;
  gap: var(--pad);
}

.input {
  background: var(--muted);
  color: var(--text);
  border: 1px solid var(--border);
  border-radius: var(--radius);
  padding: 4px 8px;
}

.btn {
  background: var(--blue);
  color: #000;
  border: none;
  border-radius: var(--radius);
  padding: 6px 12px;
  cursor: pointer;
}

.modal {
  position: fixed;
  inset: 0;
  background: rgba(0,0,0,0.6);
  display: flex;
  align-items: flex-start;
  justify-content: center;
  overflow-y: auto;
  padding: 40px 0;
}

.modal .card {
  width: 90%;
  max-width: 600px;
  max-height: 80vh;
  overflow-y: auto;
}

/* Cleaner modal form layout */
.modal-form {
  display: flex;
  flex-direction: column;
  gap: var(--pad);
}

.modal-form label {
  display: flex;
  flex-direction: column;
  gap: 4px;
}

.modal-form .input {
  width: 100%;
}

.modal-form textarea.input {
  min-height: 80px;
  resize: vertical;
}

.modal-actions {
  display: flex;
  justify-content: flex-end;
  gap: var(--pad);
  margin-top: var(--pad);
}

/* Tagging rows */
.tag-wrap {
  display: flex;
  flex-direction: column;
  gap: 4px;
}

.tag-row {
  display: flex;
  flex-wrap: wrap;
  gap: 8px;
}

.modal-form label.tag-label {
  flex-direction: row;
  align-items: center;
  gap: 4px;
<<<<<<< HEAD
=======
}

/* Cleaner modal form layout */
.modal-form {
  display: flex;
  flex-direction: column;
  gap: var(--pad);
}

.modal-form label {
  display: flex;
  flex-direction: column;
  gap: 4px;
}

.modal-form .input {
  width: 100%;
}

.modal-form textarea.input {
  min-height: 80px;
  resize: vertical;
}

.modal-actions {
  display: flex;
  justify-content: flex-end;
  gap: var(--pad);
  margin-top: var(--pad);
>>>>>>> f518456c
}

.block-section {
  margin: var(--pad);
}

.week-section {
  margin-left: var(--pad);
}

.chips {
  display: flex;
  gap: 4px;
  flex-wrap: wrap;
}

.chip {
  background: var(--muted);
  border-radius: var(--radius);
  padding: 2px 6px;
}

.chip.active {
  background: var(--blue);
  color: #000;
}

.chip-remove {
  background: none;
  border: none;
  margin-left: 4px;
  cursor: pointer;
  color: var(--text);
}

.chip-input {
  background: var(--muted);
  border: none;
  color: var(--text);
  padding: 2px 4px;
  outline: none;
}

/* Study Builder */
.builder {
  display: flex;
  flex-direction: column;
  gap: var(--pad);
  padding: var(--pad);
}

.builder-section {
  border: 1px solid var(--border);
  padding: var(--pad);
  border-radius: var(--radius);
}

.builder-sub {
  margin-left: var(--pad);
  margin-top: 4px;
}

.builder-count {
  margin-top: var(--pad);
}

/* Flashcards */
.flashcard {
  display: flex;
  flex-direction: column;
  gap: var(--pad);
}

.flash-section {
  margin-top: var(--pad);
  cursor: pointer;
}

.flash-heading {
  font-weight: 600;
}

.flash-body {
  display: none;
  margin-top: 4px;
  white-space: pre-wrap;
}

.flash-section.revealed .flash-body {
  display: block;
}

/* Browse cards */
.block-header {
  background: linear-gradient(90deg, var(--purple), var(--blue));
  padding: var(--pad);
  border-radius: var(--radius-lg);
  font-weight: 600;
  color: #000;
  margin-bottom: var(--pad);
}

.week-section h3 {
  margin: var(--pad) 0;
}

.card-list {
  display: flex;
  flex-direction: column;
  gap: var(--pad);
}

.item-card {
  background: var(--panel);
  border: 1px solid var(--border);
  border-radius: var(--radius-lg);
  box-shadow: 0 2px 4px rgba(0,0,0,0.2);
}

.item-card .card-header {
  display: flex;
  justify-content: space-between;
  align-items: flex-start;
  padding: var(--pad);
  cursor: pointer;
}

.header-main {
  background: none;
  border: none;
  color: inherit;
  display: flex;
  flex-direction: column;
  align-items: flex-start;
  gap:4px;
  text-align: left;
  flex:1;
}

.kind-badge {
  border-radius: var(--radius);
  padding: 2px 6px;
  font-size: 12px;
  color: #000;
}
.kind-badge.disease { background: var(--pink); }
.kind-badge.drug { background: var(--blue); }
.kind-badge.concept { background: var(--green); }

.card-title {
  font-weight: 600;
  line-height: 1.2;
  display:block;
  max-height: 2.4em;
  overflow: hidden;
}

.identifiers {
  display:flex;
  gap:4px;
  flex-wrap:wrap;
  padding: 0 var(--pad) var(--pad);
}

.card-actions {
  display:flex;
  gap:4px;
}

.icon-btn {
  background:none;
  border:none;
  cursor:pointer;
  color: var(--text);
  padding:2px;
}

.card-body {
  padding: 0 var(--pad) var(--pad);
  display:none;
}

.item-card.expanded .card-body {
  display:block;
}

.section {
  border-left:2px solid var(--border);
  padding-left:8px;
  margin-top:8px;
}

.section-title {
  font-size:12px;
  text-transform:uppercase;
  opacity:0.7;
}

.facts {
  margin-top:8px;
}

.link-chip {
  margin-top:8px;
}

.flash-answer {
  display: none;
  white-space: pre-wrap;
}

.flashcard.revealed .flash-answer {
  display: block;
}

/* Decks */
.deck-list {
  display:flex;
  flex-wrap:wrap;
  gap:var(--pad);
  padding:var(--pad);
}
.deck {
  background:var(--panel);
  border:1px solid var(--border);
  border-radius:var(--radius);
  padding:var(--pad-lg);
  cursor:pointer;
  box-shadow:0 2px 4px rgba(0,0,0,0.2);
}
.deck-viewer {
  position:relative;
  text-align:center;
  padding:var(--pad);
}
.deck-card {
  max-width:400px;
  margin:0 auto;
}
.deck-prev, .deck-next {
  position:absolute;
  top:50%;
  transform:translateY(-50%);
  background:var(--muted);
  border:none;
  color:var(--text);
  padding:8px;
  border-radius:var(--radius);
  cursor:pointer;
}
.deck-prev { left:var(--pad); }
.deck-next { right:var(--pad); }
.deck-related {
  display:flex;
  flex-wrap:wrap;
  gap:var(--pad);
  justify-content:center;
  margin-top:var(--pad);
}
.deck-close {
  margin-top:var(--pad);
}
.hidden { display:none !important; }

/* Map */
.map-svg {
  width: 100%;
  height: 600px;
}
.map-node {
  fill: var(--blue);
  cursor: pointer;
}
.map-edge {
  stroke: var(--gray);
  stroke-width: 1;
}
.map-label {
  fill: var(--text);
  font-size: 10px;
  text-anchor: middle;
}<|MERGE_RESOLUTION|>--- conflicted
+++ resolved
@@ -1,11 +1,4 @@
 
-<<<<<<< HEAD
-/* Modern dark theme */
-=======
-
-/* Modern dark theme */
-
->>>>>>> f518456c
 :root {
   --bg:#0B0F14;
   --panel:#1B1F27;
@@ -209,38 +202,6 @@
   flex-direction: row;
   align-items: center;
   gap: 4px;
-<<<<<<< HEAD
-=======
-}
-
-/* Cleaner modal form layout */
-.modal-form {
-  display: flex;
-  flex-direction: column;
-  gap: var(--pad);
-}
-
-.modal-form label {
-  display: flex;
-  flex-direction: column;
-  gap: 4px;
-}
-
-.modal-form .input {
-  width: 100%;
-}
-
-.modal-form textarea.input {
-  min-height: 80px;
-  resize: vertical;
-}
-
-.modal-actions {
-  display: flex;
-  justify-content: flex-end;
-  gap: var(--pad);
-  margin-top: var(--pad);
->>>>>>> f518456c
 }
 
 .block-section {
